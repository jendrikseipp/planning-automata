# Release notes

Fast Downward has been in development since 2003, but the current
timed release model was not adopted until 2019. This file documents
the changes since the first timed release, Fast Downward 19.06.

For more details, check the repository history
(<https://github.com/aibasel/downward>) and the issue tracker
(<https://issues.fast-downward.org>). Repository branches are named
after the corresponding tracker issues.

## Changes since the last release

<<<<<<< HEAD
- infrastructure: Upgrade GitHub Actions to Windows Server
  2019 (Visual Studio Enterprise 2019) and Windows Server 2022 (Visual Studio
  Enterprise 2022). Remove Windows Server 2016, because GitHub Actions no longer
  support it.
  <https://issues.fast-downward.org/issue1054>

=======
- none yet

## Fast Downward 22.06

Released on June 16, 2022.

Highlights:

- We fixed a bug in the translator component that could lead to
  incorrect behavior in tasks where predicates are mentioned in the
  goal that are not modified by any actions.

- Various speed improvements to landmark factories. This is part of a
  larger ongoing clean-up of the landmark code.

- More informative output, and more control over the output. The
  driver now prints the total runtime of all components. For many
  planner components, including all heuristics, the verbosity level
  can now be configured individually.

Details:

- translator: Fix a bug where the translator would not check goal
  conditions on predicates that are not modified by actions.
  <https://issues.fast-downward.org/issue1055>

- driver: Print overall planner resource limits and overall planner
  runtime on Linux and macOS systems.
  <https://issues.fast-downward.org/issue1056>

- logging: verbosity option for all evaluators
  <https://issues.fast-downward.org/issue921>
  All evaluators and heuristics now have their own configurable logger
  and no longer use g_log. These loggers have a verbosity option,
  which allows choosing between silent, normal, verbose and debug for
  all instances of evaluators created on the command line.

- landmarks: Speed up landmark generation time by 10-20% for `lm_rhw`,
  `lm_zg`, and `lm_exhaust` by avoiding unnecessary computations in
  the landmark exploration.
  <https://issues.fast-downward.org/issue1044>

- landmarks: Speed up landmark generation time by 5-15% for `lm_rhw`,
  `lm_zg`, and `lm_exhaust` by computing reachability in the landmark
  exploration as boolean information instead of (unused) integer
  cost/level information.
  <https://issues.fast-downward.org/issue1045>

- landmarks: Improve landmark dead-end detection so that relevant
  static information is only computed once, instead of at every state
  evaluation.
  <https://issues.fast-downward.org/issue1049>

- infrastructure: Upgrade GitHub Actions to Windows Server 2019
  (Visual Studio Enterprise 2019) and Windows Server 2022 (Visual
  Studio Enterprise 2022). Remove Windows Server 2016, because GitHub
  Actions no longer support it.
  <https://issues.fast-downward.org/issue1054>

- infrastructure: Run GitHub Actions only for the following branches:
  `main`, `issue*`, `release-*`.
  <https://issues.fast-downward.org/issue1027>
>>>>>>> 69fe4800

## Fast Downward 21.12

Released on February 16, 2022.

Highlights:

- Fast Downward now has a logo!

- We added new methods for generating patterns and pattern collections
  based on counterexample-guided abstraction refinement and a new
  highly random method for generating individual patterns based on the
  causal graph. These methods are due to Rovner et al. (ICAPS 2019).

- The operator-counting heuristic now has an option to use integer
  operator counts rather than real-valued operator counts. This makes
  the heuristic more accurate at a vastly increased computational cost
  (not generally recommended, but very useful for targeted
  experiments). We added a new constraint generator for Imai and
  Fukunaga's delete relaxation constraints (JAIR 2015). With the right
  option settings, the operator-counting heuristic with this new
  constraint generator results in the optimal delete relaxation
  heuristic h+.

- Pruning methods now have a different interface. The mechanism to
  disable pruning automatically after a number of expansions that
  resulted in little pruning is now implemented as its own pruning
  method that wraps another pruning method. Be careful that the old
  syntax is still accepted by the planner, but the options that limit
  pruning are ignored. (This is due to an option parser bug; a fix is
  in the works.)

- In our ongoing efforts to improve the landmark code, the landmark
  factories and landmark-count heuristic received a major overhaul. We
  removed irrelevant options for landmark factories, decoupled the
  computation of reasonable orders from landmark generation, made many
  internal code and data structure changes to make the code nicer to
  work with and fixed several long-standing bugs.

- All pattern generators and pattern collection generators now have
  controllable verbosity. Similar changes to other components of the
  planner are planned. This is part of a general effort to make
  logging more configurable.

- For developers: The internal representation of states has been
  overhauled, resolving the confusion between the previous classes
  `GlobalState` and `State`.

Details:

- new Fast Downward logo
  <https://issues.fast-downward.org/issue1024>
  You can see the logo in the README file on
  <https://github.com/aibasel/downward>. Check out
  <https://www.fast-downward.org/ForDevelopers/Blog/LogoDesigns> for
  alternative suggestions including the ever so popular "truck falling
  down the hill" logo.

- fast-downward.py main script: The script now automatically finds domain
  files `<taskfile>-domain.<ext>` for task files called `<taskfile>.<ext>`
  <https://issues.fast-downward.org/issue1033>

- pdbs: Integrate the Rovner et al. pattern generation methods based
  on CEGAR.
  <https://issues.fast-downward.org/issue1007>

- pdbs: Integrate the Rovner et al. random pattern generation methods.
  <https://issues.fast-downward.org/issue1008>

- pdbs: All pattern (collection) generators now have an option
  `verbosity` to set the desired level of output.
  <https://issues.fast-downward.org/issue1043>
  Internally, generators now use their own logger rather than g_log.

- pdbs, for developers: Replace size_t by int for abstract state
  hashes in PDB-related code.
  <https://issues.fast-downward.org/issue1018>

- LP/IP: Support integer variables in linear programs.
  <https://issues.fast-downward.org/issue891>
  <https://issues.fast-downward.org/issue1048>
  You can now use the LP solver interface to solve mixed integer programs.
  In particular, the operator-counting heuristics now have an option
  `use_integer_operator_counts` that improves the heuristic value by
  forcing operator counts to take integer values. Solving a MIP is NP-hard
  and usually takes much longer than solving the corresponding LP.

- LP/IP: Delete-relation constraints can now be used in the
  operator-counting framework. The constraints defined by Imai and
  Fukunaga (JAIR 2015) encode different relaxations of the
  delete-relaxation heuristic. For details, see
  <https://www.fast-downward.org/Doc/ConstraintGenerator#Delete_relaxation_constraints>
  <https://issues.fast-downward.org/issue983>

- LP/IP: Fix a bug which induced inadmissible heuristic values when
  solving MIPs. This only occurred for operator-counting heuristics
  with integer variables and very large heuristic values (at least
  10,000).
  <https://issues.fast-downward.org/issue983>

- LP/IP, for developers: Add debugging methods to LP solver interface.
  <https://issues.fast-downward.org/issue960>
  You can now assign names to LP variables and constraints for easier
  debugging. Since this incurs a slight runtime penalty, we recommend
  against using this feature when running experiments.

- LP/IP, for developers: Debug builds with LP solvers vs. the
  `_GLIBCXX_DEBUG` flag.
  <https://issues.fast-downward.org/issue982>
  Previously, we used the flag `_GLIBCXX_DEBUG` in debug builds for
  additional checks. This makes the binary incompatible with external
  libraries such as LP solvers. The flag is now disabled by default.
  If no LP solvers are present or LP solvers are disabled, it can be
  enabled by setting the CMake option `USE_GLIBCXX_DEBUG`. The build
  configurations `debugnolp` and `releasenolp` have been removed, and
  the build configuration `glibcxx_debug` has been added.

- pruning: New `LimitedPruning` class replaces previous limitation
  options of individual pruning methods.
  <https://issues.fast-downward.org/issue1042>
  For example, the old command line
  `--search "astar(lmcut(),pruning=atom_centric_stubborn_sets(min_required_pruning_ratio=0.2,expansions_before_checking_pruning_ratio=1000))"`
  is now expressed as
  `--search "astar(lmcut(),pruning=limited_pruning(pruning=atom_centric_stubborn_sets(),min_required_pruning_ratio=0.2,expansions_before_checking_pruning_ratio=1000))`

- landmarks: Replace landmark factory option `reasonable_orders` by
  the new landmark factory `lm_reasonable_orders_hps`.
  <https://issues.fast-downward.org/issue995>
  For example, the old command line
  `--evaluator hlm=lmcount(lm_factory=lm_rhw(reasonable_orders=true))`
  is now expressed as
  `--evaluator hlm=lmcount(lm_factory=lm_reasonable_orders_hps(lm_rhw()))`

- landmarks: Replace landmark factory option `no_orders` by the new
  option `use_orders` with the opposite meaning.
  <https://issues.fast-downward.org/issue995>

- landmarks: Removed landmark factory options that have no effect.
  <https://issues.fast-downward.org/issue995>
  Removed options:
  `lm_exhaust`: `disjunctive_landmarks`, `conjunctive_landmarks`
  `lm_hm`: `disjunctive_landmarks`, `only_causal_landmarks`
  `lm_merged`: `disjunctive_landmarks`, `conjunctive_landmarks`,
    `only_causal_landmarks`
  `lm_rhw`: `conjunctive_landmarks`, `reasonable_orders`
  `lm_zg`: `disjunctive_landmarks`, `conjunctive_landmarks`,
    `only_causal_landmarks`

- landmarks: Fix a bug where `lm_rhw` would compute wrong
  greedy-necessary orderings in certain cases.
  <https://issues.fast-downward.org/issue1004>

- landmarks: Fix a bug where the `lm_rhw`, `lm_zg` and `lm_exhaust`
  landmark factories used an overly optimistic approximation of
  relaxed reachability for planning tasks with conditional effects.
  This change can lead to more generated landmarks and landmark
  orderings in such tasks.
  <https://issues.fast-downward.org/issue1041>

- landmarks: Fix a bug where the Zhu/Givan landmark factory caused a
  crash on relaxed unsolvable tasks due to an empty landmark graph.
  <https://issues.fast-downward.org/issue998>

- landmarks: Fix a bug where cycles of natural orderings resulted in
  crashes in the landmark factories. This could only happen in
  unsolvable planning tasks.
  <https://issues.fast-downward.org/issue937>

- landmarks: Fix a failing assertion in the `lm_rhw` landmark factory
  triggered by certain unsolvable tasks.
  <https://issues.fast-downward.org/issue467>

- landmarks, for developers: Clean up the code of `LandmarkGraph`.
  Some of the public methods were renamed. This class will undergo
  further changes in the future.
  <https://issues.fast-downward.org/issue989>

- landmarks, for developers: Separate the functionality of landmarks
  from the functionality of landmark nodes by introducing a new
  `Landmark` class.
  <https://issues.fast-downward.org/issue999>

- landmarks, for developers: Move functionality used during search
  away from `LandmarkGraph`, making the landmark graph constant after
  creation.
  <https://issues.fast-downward.org/issue988>
  <https://issues.fast-downward.org/issue1000>

- landmarks, for developers: Introduce new class
  `LandmarkFactoryRelaxation` for landmark factories based on delete
  relaxation. Move usage of exploration object to subclasses of the
  landmark factory base class.
  <https://issues.fast-downward.org/issue990>

- build: The build system now prefers compilers `cc`/`c++` found on
  the path over `gcc`/`g++`. As before, environment variables
  `CC`/`CXX` can be used to override this choice.
  <https://issues.fast-downward.org/issue1031>

- build: Only build configurations defined in `build_configs.py` are
  loaded in the `build.py` script.
  <https://issues.fast-downward.org/issue1016>

- for developers: Add option to use a local (configurable) logger instead of
  the global one.
  <https://issues.fast-downward.org/issue964>
  Classes which want to configure the logger (currently only the
  verbosity level can be configured) should now use the functions
  `add_log_options_to_parser` and `get_log_from_options` to obtain their
  local log object.

- for developers: Unify the `State` and `GlobalState` classes.
  <https://issues.fast-downward.org/issue348>
  We unified the classes `GlobalState` and `State` into a new class
  also called `State`. This removed a lot of code duplication and hacks
  from the code. A description of the new class can be found in the wiki:
  <https://www.fast-downward.org/ForDevelopers/Blog/ADeeperLookAtStates>

- for developers: Change public interface of generation of random ints and
  doubles in the `RandomNumberGenerator` class.
  <https://issues.fast-downward.org/issue1026>

- for developers: Use `RandomNumberGenerator` class in `VariableOrderFinder`.
  <https://issues.fast-downward.org/issue1032>

- infrastructure: Add support for GitHub actions.
  <https://issues.fast-downward.org/issue940>

- infrastructure: Add CPLEX support to our GitHub Actions for Windows.
  <https://issues.fast-downward.org/issue1005>

- infrastructure: Decide on rules regarding software support and
  improve GitHub actions accordingly.
  <https://issues.fast-downward.org/issue1003>

## Fast Downward 20.06

Released on July 26, 2020.

Highlights:

- The Singularity and Docker distributions of the planner now include
  LP support using the SoPlex solver out of the box. Thank you to ZIB
  for their solver and for giving permission to include it in the
  release.

- The Vagrant distribution of the planner now includes LP support
  using the SoPlex and/or CPLEX solvers out of the box if they are
  made available when the virtual machine is first provisioned. See
  <https://www.fast-downward.org/QuickStart> for more information.

- A long-standing bug in the computation of derived predicates has
  been fixed. Thanks to everyone who provided bug reports for their
  help and for their patience!

- A new and much faster method for computing stubborn sets has been
  added to the planner.

- The deprecated merge strategy aliases `merge_linear` and `merge_dfp`
  have been removed.

Details:

- Fix crash of `--show-aliases` option of fast-downward.py.

- Fix incorrect computation of derived predicates.
  <https://issues.fast-downward.org/issue453>
  Derived predicates that were only needed in negated form and
  cyclically depended on other derived predicates could be computed
  incorrectly.

- Integrate new pruning method `atom_centric_stubborn_sets`.
  <https://issues.fast-downward.org/issue781>
  We merged the code for the SoCS 2020 paper "An Atom-Centric
  Perspective on Stubborn Sets"
  (<https://ai.dmi.unibas.ch/papers/roeger-et-al-socs2020.pdf>). See
  <https://www.fast-downward.org/Doc/PruningMethod>.

- Remove deprecated merge strategy aliases `merge_linear` and `merge_dfp`.
  The deprecated merge strategy aliases `merge_linear` for linear
  merge strategies and `merge_dfp` for the DFP merge strategy are no
  longer available. See https://www.fast-downward.org/Doc/MergeStrategy
  for equivalent command line options to use these merge strategies.

- For developers: use global logging mechanism for all output.
  <https://issues.fast-downward.org/issue963>
  All output of the planner is now handled by a global logging
  mechanism, which prefaces printed lines with time and memory
  information. For developers, this means that output should no longer
  be passed to `cout` but to `utils::g_log`. Further changes to
  logging are in the works.

- For developers: store enum options as enums (not ints) in Options objects.
  <https://issues.fast-downward.org/issue962>

- For developers: allow creating Timers in stopped state.
  <https://issues.fast-downward.org/issue965>

## Fast Downward 19.12

Released on December 20, 2019.

Highlights:

- Fast Downward no longer supports Python 2.7, which reaches its end
  of support on January 1, 2020. The minimum supported Python version
  is now 3.6.

- Fast Downward now supports the SoPlex LP solver.

Details:

- general: raise minimum supported Python version to 3.6
  <https://issues.fast-downward.org/issue939>
  Fast Downward now requires Python 3.6 or newer; support for Python 2.7 and
  Python 3.2-3.5 has been dropped. The main reason for this change is Python 2
  reaching its end of support on January 1, 2020. See
  https://python3statement.org/ for more background.

- LP solver: add support for the solver [SoPlex](https://soplex.zib.de/)
  <https://issues.fast-downward.org/issue752>
  The relative performance of CPLEX and SoPlex depends on the domain and
  configuration with each solver outperforming the other in some cases.
  See the issue for a more detailed discussion of performance.

- LP solver: add support for version 12.9 of CPLEX
  <https://issues.fast-downward.org/issue925>
  Older versions are still supported but we recommend using 12.9.
  In our experiments, we saw performance differences between version
  12.8 and 12.9, as well as between using static and dynamic linking.
  However, on average there was no significant advantage for any
  configuration. See the issue for details.

- LP solver: update build instructions of the open solver interface
  <https://issues.fast-downward.org/issue752>
  <https://issues.fast-downward.org/issue925>
  The way we recommend building OSI now links dynamically against the
  solvers and uses zlib. If your existing OSI installation stops
  working, try installing zlib (sudo apt install zlib1g-dev) or
  re-install OSI (https://www.fast-downward.org/LPBuildInstructions).

- merge-and-shrink: remove trivial factors
  <https://issues.fast-downward.org/issue914>
  When the merge-and-shrink computation terminates with several factors
  (due to using a time limit), only keep those factors that are
  non-trivial, i.e., which have a non-goal state or which represent a
  non-total function.

- tests: use pytest for running most tests
  <https://issues.fast-downward.org/issue935>
  <https://issues.fast-downward.org/issue936>

- tests: test Python code with all supported Python versions using tox
  <https://issues.fast-downward.org/issue930>

- tests: adjust style of Python code as suggested by flake8 and add this style
  check to the continuous integration test suite
  <https://issues.fast-downward.org/issue929>
  <https://issues.fast-downward.org/issue931>
  <https://issues.fast-downward.org/issue934>

- scripts: move Stone Soup generator scripts to separate repository at
  https://github.com/aibasel/stonesoup.
  <https://issues.fast-downward.org/issue932>

## Fast Downward 19.06

Released on June 11, 2019.
First time-based release.<|MERGE_RESOLUTION|>--- conflicted
+++ resolved
@@ -11,14 +11,6 @@
 
 ## Changes since the last release
 
-<<<<<<< HEAD
-- infrastructure: Upgrade GitHub Actions to Windows Server
-  2019 (Visual Studio Enterprise 2019) and Windows Server 2022 (Visual Studio
-  Enterprise 2022). Remove Windows Server 2016, because GitHub Actions no longer
-  support it.
-  <https://issues.fast-downward.org/issue1054>
-
-=======
 - none yet
 
 ## Fast Downward 22.06
@@ -81,7 +73,6 @@
 - infrastructure: Run GitHub Actions only for the following branches:
   `main`, `issue*`, `release-*`.
   <https://issues.fast-downward.org/issue1027>
->>>>>>> 69fe4800
 
 ## Fast Downward 21.12
 
