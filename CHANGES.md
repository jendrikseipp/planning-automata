--- conflicted
+++ resolved
@@ -25,13 +25,6 @@
   forcing operator counts to take integer values. Solving a MIP is NP-hard
   and usually takes much longer than solving the corresponding LP.
 
-<<<<<<< HEAD
-- For developers: introduce class for delete-relaxation based landmark
-  factories and move usage of exploration object to subclasses of
-  (abstract) landmark factory class.
-  http://issues.fast-downward.org/issue990
-
-=======
 - For developers: move functionality used during search away from
   LandmarkGraph, making it constant after creation.
   <http://issues.fast-downward.org/issue988>
@@ -42,7 +35,11 @@
   State. This removed a lot of code duplication and hacks from the code.
   A description of the new class can be found in the wiki:
   <http://www.fast-downward.org/ForDevelopers/Blog/A%20Deeper%20Look%20at%20States>
->>>>>>> cadaa4da
+  
+- For developers: introduce class for delete-relaxation based landmark
+  factories and move usage of exploration object to subclasses of
+  (abstract) landmark factory class.
+  http://issues.fast-downward.org/issue990  
 
 ## Fast Downward 20.06
 
