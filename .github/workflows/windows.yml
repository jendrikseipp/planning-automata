---
name: Windows

on:
  push:
    branches: [main, issue*, release-*, scorpion]
  pull_request:
    branches: [main, issue*, release-*, scorpion]

env:
  ARCH: "x64"
  CC: cl
  CXX: cl

  cplex_DIR: D:\a\cplex

  CPLEX_URL: "${{ secrets.CPLEX2211_WINDOWS_URL }}"
  ZLIB_URL: "https://www.zlib.net/zlib13.zip"


jobs:
  test:
    name: Compile and test planner
    timeout-minutes: 60
    runs-on: ${{ matrix.platform.os }}
    strategy:
      matrix:
        platform:
          - {os: "windows-2022", vc: "C:\\Program Files\\Microsoft Visual Studio\\2022\\Enterprise\\VC\\Auxiliary\\Build\\vcvarsall.bat"}
          - {os: "windows-2019", vc: "C:\\Program Files (x86)\\Microsoft Visual Studio\\2019\\Enterprise\\VC\\Auxiliary\\Build\\vcvarsall.bat"}
        python-version: [3.8]
    steps:
      - name: Clone repository
        uses: actions/checkout@v3

      - name: Install Python
        uses: actions/setup-python@v4
        with:
          python-version: ${{ matrix.python-version }}


      - name: Install zlib
        if: ${{ env.CPLEX_URL != 0 }}
        shell: cmd
        run: |
          call "${{ matrix.platform.vc }}" %ARCH%

          cd ..
          curl.exe --output zlib.zip %ZLIB_URL%
          unzip zlib.zip
          del zlib.zip
          mkdir zlib
          cd zlib

          echo "Set up zlib include directory"
          move ../zlib-1.3 include

          echo "Compile zlib library"
          cd include
          nmake /f win32/Makefile.msc
          mkdir ..\lib
          move zdll.lib ..\lib\zdll.lib
          move zlib.lib ..\lib\zlib.lib
          move zlib1.dll ..\lib\zlib1.dll


      - name: Install CPLEX
        if: ${{ env.CPLEX_URL != 0 }}
        run: |
          echo "For information about the CPLEX silent installation consult:"
          echo "https://www.ibm.com/docs/en/icos/22.1.1?topic=2211-silent-installation-cplex-optimization-studio"
          curl.exe --output cplex.exe $ENV:CPLEX_URL

          # This directory only already exists for repos called "downward".
          mkdir D:\a\downward

          echo "Install CPLEX"
          Start-Process -FilePath .\cplex.exe -ArgumentList "-f", "$ENV:GITHUB_WORKSPACE\.github\workflows\misc\cplex2211_windows_installer.properties" -PassThru | Wait-Process
          del .\cplex.exe

<<<<<<< HEAD
          echo "Copy the relevant directory to a location which is not magically protected against cmake"
          Xcopy /E /I D:\a\downward\cplex_temp\cplex $ENV:cplex_DIR
=======
          echo "Copy the relevant directory to a location which is not magically protected against CMake"
          Xcopy /E /I D:\a\cplex_temp\cplex $ENV:cplex_DIR
>>>>>>> 8fe7ad92


      - name: Compile planner
        shell: cmd
        run: |
          call "${{ matrix.platform.vc }}" %ARCH%
          set CXXFLAGS=/WX
          python build.py release
          python build.py debug

      - name: Install tox
        run: |
          pip3 install tox

      - name: Run translator and search tests
        shell: cmd
        # We do not run driver tests here because that would require
        # VAL to be installed, which currently cannot be easily done
        # on Windows for the version of VAL we use. When the maintainers
        # of VAL fix the latest version to accept plans without time
        # steps, we hope to be able to install VAL natively on Windows.
        run: |
          call "${{ matrix.platform.vc }}" %ARCH%
          cd misc/
          tox -e translator,search

      - name: Run CPLEX tests
        shell: cmd
        if: ${{ env.CPLEX_URL != 0 }}
        run: |
          call "${{ matrix.platform.vc }}" %ARCH%
          cd misc/
          tox -e cplex

...<|MERGE_RESOLUTION|>--- conflicted
+++ resolved
@@ -71,20 +71,12 @@
           echo "https://www.ibm.com/docs/en/icos/22.1.1?topic=2211-silent-installation-cplex-optimization-studio"
           curl.exe --output cplex.exe $ENV:CPLEX_URL
 
-          # This directory only already exists for repos called "downward".
-          mkdir D:\a\downward
-
           echo "Install CPLEX"
           Start-Process -FilePath .\cplex.exe -ArgumentList "-f", "$ENV:GITHUB_WORKSPACE\.github\workflows\misc\cplex2211_windows_installer.properties" -PassThru | Wait-Process
           del .\cplex.exe
 
-<<<<<<< HEAD
-          echo "Copy the relevant directory to a location which is not magically protected against cmake"
-          Xcopy /E /I D:\a\downward\cplex_temp\cplex $ENV:cplex_DIR
-=======
           echo "Copy the relevant directory to a location which is not magically protected against CMake"
           Xcopy /E /I D:\a\cplex_temp\cplex $ENV:cplex_DIR
->>>>>>> 8fe7ad92
 
 
       - name: Compile planner
