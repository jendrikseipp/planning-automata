--- conflicted
+++ resolved
@@ -40,17 +40,11 @@
         "CCACHE_BASEDIR=${CMAKE_CURRENT_SOURCE_DIR} CCACHE_NOHASHDIR=true ccache")
 endif(CCACHE_FOUND)
 
-<<<<<<< HEAD
-# Respect the PATH environment variable when searching for compilers.
-find_program(CMAKE_C_COMPILER NAMES $ENV{CC} gcc PATHS ENV PATH NO_DEFAULT_PATH)
-find_program(CMAKE_CXX_COMPILER NAMES $ENV{CXX} g++ PATHS ENV PATH NO_DEFAULT_PATH)
-=======
 # Select a default compiler because CMake does not respect the PATH environment variable for some generators,
 # e.g. used by existing compute servers in Basel.
 # See https://stackoverflow.com/a/45934279 and http://issues.fast-downward.org/issue1031 for details.
 find_program(CMAKE_C_COMPILER NAMES $ENV{CC} cc gcc PATHS ENV PATH NO_DEFAULT_PATH)
 find_program(CMAKE_CXX_COMPILER NAMES $ENV{CXX} c++ g++ PATHS ENV PATH NO_DEFAULT_PATH)
->>>>>>> a52dbc3c
 
 # Path containing custom CMake modules
 set(CMAKE_MODULE_PATH ${CMAKE_CURRENT_SOURCE_DIR}/cmake_modules)
