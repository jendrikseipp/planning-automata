--- conflicted
+++ resolved
@@ -27,11 +27,7 @@
 SearchEngine::SearchEngine(const Options &opts)
     : status(IN_PROGRESS),
       solution_found(false),
-<<<<<<< HEAD
-      task(g_root_task()),
-=======
       task(tasks::g_root_task),
->>>>>>> 5afc966d
       task_proxy(*task),
       state_registry(
           *task, *g_state_packer, *g_axiom_evaluator, g_initial_state_data),
@@ -99,15 +95,9 @@
     return false;
 }
 
-<<<<<<< HEAD
-void SearchEngine::save_plan_if_necessary() const {
-    if (found_solution()) {
-        save_plan(get_plan(), task_proxy);
-=======
 void SearchEngine::save_plan_if_necessary() {
     if (found_solution()) {
         plan_manager.save_plan(get_plan(), task_proxy);
->>>>>>> 5afc966d
     }
 }
 
