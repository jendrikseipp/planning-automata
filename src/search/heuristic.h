#ifndef HEURISTIC_H
#define HEURISTIC_H

#include "operator_cost.h"
#include "scalar_evaluator.h"
#include "task.h"

#include <map>
#include <set>
#include <string>
#include <vector>

class GlobalOperator;
class GlobalState;
class OptionParser;
class Options;

class Heuristic : public ScalarEvaluator {
    enum {NOT_INITIALIZED = -2};
    int heuristic;
    int evaluator_value; // usually equal to heuristic but can be different
    // if set with set_evaluator_value which is done if we use precalculated
    // estimates, eg. when re-opening a search node

    std::vector<const GlobalOperator *> preferred_operators;
    bool is_unit_cost;
protected:
    Task task;
    OperatorCost cost_type;
    enum {DEAD_END = -1};
    virtual void initialize() {}
    virtual int compute_heuristic(const GlobalState &state) = 0;
    // Usage note: It's OK to set the same operator as preferred
    // multiple times -- it will still only appear in the list of
    // preferred operators for this heuristic once.
<<<<<<< HEAD
    void set_preferred(const Operator *op);
    int get_adjusted_cost(const Operator &op) const;
    int get_adjusted_cost(const OperatorRef &op) const;
=======
    void set_preferred(const GlobalOperator *op);
    int get_adjusted_cost(const GlobalOperator &op) const;
>>>>>>> 2683cc01
    bool is_unit_cost_problem() const {
        return is_unit_cost;
    }
public:
    Heuristic(const Options &options);
    virtual ~Heuristic();

    void evaluate(const GlobalState &state);
    bool is_dead_end() const;
    int get_heuristic();
    // changed to virtual, so HeuristicProxy can delegate this:
    virtual void get_preferred_operators(std::vector<const GlobalOperator *> &result);
    virtual bool dead_ends_are_reliable() const {return true; }
    virtual bool reach_state(const GlobalState &parent_state, const GlobalOperator &op,
                             const GlobalState &state);

    // for abstract parent ScalarEvaluator
    int get_value() const;
    void evaluate(int g, bool preferred);
    bool dead_end_is_reliable() const;
    void set_evaluator_value(int val);
    void get_involved_heuristics(std::set<Heuristic *> &hset) {hset.insert(this); }
    OperatorCost get_cost_type() const {return cost_type; }

    static void add_options_to_parser(OptionParser &parser);
    static Options default_options();
};

#endif<|MERGE_RESOLUTION|>--- conflicted
+++ resolved
@@ -33,14 +33,9 @@
     // Usage note: It's OK to set the same operator as preferred
     // multiple times -- it will still only appear in the list of
     // preferred operators for this heuristic once.
-<<<<<<< HEAD
-    void set_preferred(const Operator *op);
-    int get_adjusted_cost(const Operator &op) const;
-    int get_adjusted_cost(const OperatorRef &op) const;
-=======
     void set_preferred(const GlobalOperator *op);
     int get_adjusted_cost(const GlobalOperator &op) const;
->>>>>>> 2683cc01
+    int get_adjusted_cost(const OperatorRef &op) const;
     bool is_unit_cost_problem() const {
         return is_unit_cost;
     }
