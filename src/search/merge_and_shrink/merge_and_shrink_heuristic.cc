#include "merge_and_shrink_heuristic.h"

#include "transition_system.h"
#include "labels.h"
#include "merge_strategy.h"
#include "shrink_strategy.h"

#include "../global_state.h"
#include "../globals.h"
#include "../option_parser.h"
#include "../plugin.h"
#include "../timer.h"

#include <cassert>
#include <vector>
using namespace std;

MergeAndShrinkHeuristic::MergeAndShrinkHeuristic(const Options &opts)
    : Heuristic(opts),
      merge_strategy(opts.get<MergeStrategy *>("merge_strategy")),
      shrink_strategy(opts.get<ShrinkStrategy *>("shrink_strategy")),
      use_expensive_statistics(opts.get<bool>("expensive_statistics")) {
    labels = new Labels(is_unit_cost_problem(), opts, cost_type);
}

MergeAndShrinkHeuristic::~MergeAndShrinkHeuristic() {
    delete merge_strategy;
    delete shrink_strategy;
    delete labels;
}

void MergeAndShrinkHeuristic::dump_options() const {
    merge_strategy->dump_options();
    shrink_strategy->dump_options();
    labels->dump_options();
    cout << "Expensive statistics: "
         << (use_expensive_statistics ? "enabled" : "disabled") << endl;
}

void MergeAndShrinkHeuristic::warn_on_unusual_options() const {
    if (use_expensive_statistics) {
        string dashes(79, '=');
        cerr << dashes << endl
             << ("WARNING! You have enabled extra statistics for "
            "merge-and-shrink heuristics.\n"
            "These statistics require a lot of time and memory.\n"
            "When last tested (around revision 3011), enabling the "
            "extra statistics\nincreased heuristic generation time by "
            "76%. This figure may be significantly\nworse with more "
            "recent code or for particular domains and instances.\n"
            "You have been warned. Don't use this for benchmarking!")
        << endl << dashes << endl;
    }
}

TransitionSystem *MergeAndShrinkHeuristic::build_transition_system() {
    // TODO: We're leaking memory here in various ways. Fix this.
    //       Don't forget that build_atomic_transition_systems also
    //       allocates memory.

<<<<<<< HEAD
    // vector of all abstractions. entries with 0 have been merged.
    vector<Abstraction *> all_abstractions;
    all_abstractions.reserve(g_variable_domain.size() * 2 - 1);
    Abstraction::build_atomic_abstractions(all_abstractions, labels);

    cout << "Merging abstractions..." << endl;
=======
    // vector of all transition systems. entries with 0 have been merged.
    vector<TransitionSystem *> all_transition_systems;
    all_transition_systems.reserve(g_variable_domain.size() * 2 - 1);
    TransitionSystem::build_atomic_transition_systems(all_transition_systems, labels);

    cout << "Shrinking atomic transition systems..." << endl;
    for (size_t i = 0; i < all_transition_systems.size(); ++i) {
        all_transition_systems[i]->compute_distances();
        if (!all_transition_systems[i]->is_solvable())
            return all_transition_systems[i];
        shrink_strategy->shrink_atomic(*all_transition_systems[i]);
    }

    cout << "Merging transition systems..." << endl;
>>>>>>> 9a9b2b93

    vector<int> transition_system_order;
    while (!merge_strategy->done()) {
        pair<int, int> next_transition_system = merge_strategy->get_next(all_transition_systems);
        int system_one = next_transition_system.first;
        transition_system_order.push_back(system_one);
        TransitionSystem *transition_system = all_transition_systems[system_one];
        assert(transition_system);
        int system_two = next_transition_system.second;
        assert(system_one != system_two);
        transition_system_order.push_back(system_two);
        TransitionSystem *other_transition_system = all_transition_systems[system_two];
        assert(other_transition_system);

        // Note: we do not reduce labels several times for the same transition system
        bool reduced_labels = false;
        if (shrink_strategy->reduce_labels_before_shrinking()) {
            labels->reduce(make_pair(system_one, system_two), all_transition_systems);
            reduced_labels = true;
            transition_system->normalize();
            other_transition_system->normalize();
            transition_system->statistics(use_expensive_statistics);
            other_transition_system->statistics(use_expensive_statistics);
        }

        // distances need to be computed before shrinking
        transition_system->compute_distances();
        other_transition_system->compute_distances();
        if (!transition_system->is_solvable())
            return transition_system;
        if (!other_transition_system->is_solvable())
            return other_transition_system;

        shrink_strategy->shrink_before_merge(*transition_system, *other_transition_system);
        // TODO: Make shrink_before_merge return a pair of bools
        //       that tells us whether they have actually changed,
        //       and use that to decide whether to dump statistics?
        // (The old code would print statistics on transition system iff it was
        // shrunk. This is not so easy any more since this method is not
        // in control, and the shrink strategy doesn't know whether we want
        // expensive statistics. As a temporary aid, we just print the
        // statistics always now, whether or not we shrunk.)
        transition_system->statistics(use_expensive_statistics);
        other_transition_system->statistics(use_expensive_statistics);

        if (!reduced_labels) {
            labels->reduce(make_pair(system_one, system_two), all_transition_systems);
        }
        transition_system->normalize();
        other_transition_system->normalize();
        if (!reduced_labels) {
            // only print statistics if we just possibly reduced labels
            other_transition_system->statistics(use_expensive_statistics);
            transition_system->statistics(use_expensive_statistics);
        }

        TransitionSystem *new_transition_system = new CompositeTransitionSystem(labels,
                                                                transition_system,
                                                                other_transition_system);

        transition_system->release_memory();
        other_transition_system->release_memory();

        new_transition_system->statistics(use_expensive_statistics);

        all_transition_systems[system_one] = 0;
        all_transition_systems[system_two] = 0;
        all_transition_systems.push_back(new_transition_system);
    }

    assert(all_transition_systems.size() == g_variable_domain.size() * 2 - 1);
    TransitionSystem *final_transition_system = 0;
    for (size_t i = 0; i < all_transition_systems.size(); ++i) {
        if (all_transition_systems[i]) {
            if (final_transition_system) {
                cerr << "Found more than one remaining transition system!" << endl;
                exit_with(EXIT_CRITICAL_ERROR);
            }
            final_transition_system = all_transition_systems[i];
            assert(i == all_transition_systems.size() - 1);
        }
    }

    final_transition_system->compute_distances();
    if (!final_transition_system->is_solvable())
        return final_transition_system;

    final_transition_system->statistics(use_expensive_statistics);
    final_transition_system->release_memory();

    cout << "Order of merged transition systems: ";
    for (size_t i = 1; i < transition_system_order.size(); i += 2) {
        cout << transition_system_order[i - 1] << " " << transition_system_order[i] << ", ";
    }
    cout << endl;
    return final_transition_system;
}

void MergeAndShrinkHeuristic::initialize() {
    Timer timer;
    cout << "Initializing merge-and-shrink heuristic..." << endl;
    dump_options();
    warn_on_unusual_options();

    verify_no_axioms();

    cout << "Building transition system..." << endl;
    final_transition_system = build_transition_system();
    if (!final_transition_system->is_solvable()) {
        cout << "Abstract problem is unsolvable!" << endl;
    }

    cout << "Done initializing merge-and-shrink heuristic [" << timer << "]"
         << endl << "initial h value: " << compute_heuristic(g_initial_state()) << endl;
    cout << "Estimated peak memory for transition system: " << final_transition_system->get_peak_memory_estimate() << " bytes" << endl;
}

int MergeAndShrinkHeuristic::compute_heuristic(const GlobalState &state) {
    int cost = final_transition_system->get_cost(state);
    if (cost == -1)
        return DEAD_END;
    return cost;
}

static Heuristic *_parse(OptionParser &parser) {
    parser.document_synopsis("Merge-and-shrink heuristic", "");
    parser.document_language_support("action costs", "supported");
    parser.document_language_support("conditional effects", "supported (but see note)");
    parser.document_language_support("axioms", "not supported");
    parser.document_property("admissible", "yes");
    parser.document_property("consistent", "yes");
    parser.document_property("safe", "yes");
    parser.document_property("preferred operators", "no");
    parser.document_note(
        "Note",
        "Conditional effects are supported directly. Note, however, that "
        "for tasks that are not factored (in the sense of the JACM 2014 "
        "merge-and-shrink paper), the atomic transition systems on which "
        "merge-and-shrink heuristics are based are nondeterministic, "
        "which can lead to poor heuristics even when no shrinking is "
        "performed.");

    parser.add_option<MergeStrategy *>(
        "merge_strategy",
        "merge strategy; choose between merge_linear and merge_dfp",
        "merge_linear");

    parser.add_option<ShrinkStrategy *>(
        "shrink_strategy",
        "shrink strategy; "
        "try one of the following:",
        "shrink_fh(max_states=50000, max_states_before_merge=50000, shrink_f=high, shrink_h=low)");
    ValueExplanations shrink_value_explanations;
    shrink_value_explanations.push_back(
        make_pair("shrink_fh(max_states=N)",
                  "f-preserving transition systems from the "
                  "Helmert/Haslum/Hoffmann ICAPS 2007 paper "
                  "(called HHH in the IJCAI 2011 paper by Nissim, "
                  "Hoffmann and Helmert). "
                  "Here, N is a numerical parameter for which sensible values "
                  "include 1000, 10000, 50000, 100000 and 200000. "
                  "Combine this with the default linear merge strategy "
                  "CG_GOAL_LEVEL to match the heuristic "
                  "in the paper."));
    shrink_value_explanations.push_back(
        make_pair("shrink_bisimulation(max_states=infinity, threshold=1, greedy=true, group_by_h=false)",
                  "Greedy bisimulation without size bound "
                  "(called M&S-gop in the IJCAI 2011 paper by Nissim, "
                  "Hoffmann and Helmert). "
                  "Combine this with the linear merge strategy "
                  "REVERSE_LEVEL to match "
                  "the heuristic in the paper. "));
    shrink_value_explanations.push_back(
        make_pair("shrink_bisimulation(max_states=N, greedy=false, group_by_h=true)",
                  "Exact bisimulation with a size limit "
                  "(called DFP-bop in the IJCAI 2011 paper by Nissim, "
                  "Hoffmann and Helmert), "
                  "where N is a numerical parameter for which sensible values "
                  "include 1000, 10000, 50000, 100000 and 200000. "
                  "Combine this with the linear merge strategy "
                  "REVERSE_LEVEL to match "
                  "the heuristic in the paper."));
    parser.document_values("shrink_strategy", shrink_value_explanations);

    vector<string> label_reduction_method;
    label_reduction_method.push_back("NONE");
    label_reduction_method.push_back("OLD");
    label_reduction_method.push_back("TWO_TRANSITION_SYSTEMS");
    label_reduction_method.push_back("ALL_TRANSITION_SYSTEMS");
    label_reduction_method.push_back("ALL_TRANSITION_SYSTEMS_WITH_FIXPOINT");
    parser.add_enum_option("label_reduction_method", label_reduction_method,
                           "label reduction method: "
                           "none: no label reduction will be performed "
                           "old: emulate the label reduction as desribed in the "
                           "IJCAI 2011 paper by Nissim, Hoffmann and Helmert."
                           "two_transition_systems: compute the 'combinable relation' "
                           "for labels only for the two transition systems that will "
                           "be merged next and reduce labels."
                           "all_transition_systems: compute the 'combinable relation' "
                           "for labels once for every transition system and reduce "
                           "labels."
                           "all_transition_systems_with_fixpoint: keep computing the "
                           "'combinable relation' for labels iteratively for all "
                           "transition systems until no more labels can be reduced.",
                           "ALL_TRANSITION_SYSTEMS_WITH_FIXPOINT");
    vector<string> label_reduction_system_order;
    label_reduction_system_order.push_back("REGULAR");
    label_reduction_system_order.push_back("REVERSE");
    label_reduction_system_order.push_back("RANDOM");
    parser.add_enum_option("label_reduction_system_order", label_reduction_system_order,
                           "order of transition systems for the label reduction methods "
                           "that iterate over the set of all transition systems. only useful "
                           "for the choices all_transition_systems and all_transition_systems_with_fixpoint "
                           "for the option label_reduction_method.", "RANDOM");
    parser.add_option<bool>("expensive_statistics",
                            "show statistics on \"unique unlabeled edges\" (WARNING: "
                            "these are *very* slow, i.e. too expensive to show by default "
                            "(in terms of time and memory). When this is used, the planner "
                            "prints a big warning on stderr with information on the performance impact. "
                            "Don't use when benchmarking!)",
                            "false");
    Heuristic::add_options_to_parser(parser);
    Options opts = parser.parse();

    if (parser.dry_run()) {
        return 0;
    } else {
        if (opts.get_enum("label_reduction_method") == 1
            && opts.get<MergeStrategy *>("merge_strategy")->name() != "linear") {
            parser.error("old label reduction is only correct when used with a "
                         "linear merge strategy!");
        }
        MergeAndShrinkHeuristic *result = new MergeAndShrinkHeuristic(opts);
        return result;
    }
}

static Plugin<Heuristic> _plugin("merge_and_shrink", _parse);<|MERGE_RESOLUTION|>--- conflicted
+++ resolved
@@ -58,29 +58,12 @@
     //       Don't forget that build_atomic_transition_systems also
     //       allocates memory.
 
-<<<<<<< HEAD
-    // vector of all abstractions. entries with 0 have been merged.
-    vector<Abstraction *> all_abstractions;
-    all_abstractions.reserve(g_variable_domain.size() * 2 - 1);
-    Abstraction::build_atomic_abstractions(all_abstractions, labels);
-
-    cout << "Merging abstractions..." << endl;
-=======
     // vector of all transition systems. entries with 0 have been merged.
     vector<TransitionSystem *> all_transition_systems;
     all_transition_systems.reserve(g_variable_domain.size() * 2 - 1);
     TransitionSystem::build_atomic_transition_systems(all_transition_systems, labels);
 
-    cout << "Shrinking atomic transition systems..." << endl;
-    for (size_t i = 0; i < all_transition_systems.size(); ++i) {
-        all_transition_systems[i]->compute_distances();
-        if (!all_transition_systems[i]->is_solvable())
-            return all_transition_systems[i];
-        shrink_strategy->shrink_atomic(*all_transition_systems[i]);
-    }
-
     cout << "Merging transition systems..." << endl;
->>>>>>> 9a9b2b93
 
     vector<int> transition_system_order;
     while (!merge_strategy->done()) {
