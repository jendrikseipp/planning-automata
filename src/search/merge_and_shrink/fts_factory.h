--- conflicted
+++ resolved
@@ -19,13 +19,8 @@
 
 extern FactoredTransitionSystem create_factored_transition_system(
     const TaskProxy &task_proxy,
-<<<<<<< HEAD
-    bool compute_label_equivalence_relation,
-    Verbosity verbosity);
-=======
     Verbosity verbosity,
     bool finalize_if_unsolvable = true);
->>>>>>> 6b034cf2
 }
 
 #endif