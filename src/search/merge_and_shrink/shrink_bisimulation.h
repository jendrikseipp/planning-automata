--- conflicted
+++ resolved
@@ -41,12 +41,10 @@
 public:
     explicit ShrinkBisimulation(const options::Options &opts);
     virtual ~ShrinkBisimulation() override = default;
-<<<<<<< HEAD
-    virtual bool shrink(
-        FactoredTransitionSystem &fts,
-        int index,
-        int target,
-        Verbosity verbosity) const override;
+    virtual StateEquivalenceRelation compute_equivalence_relation(
+        const TransitionSystem &ts,
+        const Distances &distances,
+        int target_size) const override;
 
     virtual bool requires_init_distances() const override {
         return false;
@@ -55,12 +53,6 @@
     virtual bool requires_goal_distances() const override {
         return true;
     }
-=======
-    virtual StateEquivalenceRelation compute_equivalence_relation(
-        const TransitionSystem &ts,
-        const Distances &distances,
-        int target_size) const override;
->>>>>>> 1e8785ca
 };
 }
 
