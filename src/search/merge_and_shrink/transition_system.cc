#include "transition_system.h"

#include "label.h"
#include "labels.h"
#include "shrink_fh.h"

#include "../equivalence_relation.h"
#include "../globals.h"
#include "../priority_queue.h"
#include "../timer.h"
#include "../utilities.h"

#include <algorithm>
#include <cassert>
#include <cstdlib>
#include <cstring>
#include <deque>
#include <iostream>
#include <fstream>
#include <limits>
#include <set>
#include <string>
#include <sstream>
using namespace std;
using namespace __gnu_cxx;

/* Implementation note: Transitions are grouped by their labels,
 not by source state or any such thing. Such a grouping is beneficial
 for fast generation of products because we can iterate operator by
 operator, and it also allows applying transition system mappings very
 efficiently.

 We rarely need to be able to efficiently query the successors of a
 given state; actually, only the distance computation requires that,
 and it simply generates such a graph representation of the
 transitions itself. Various experiments have shown that maintaining
 a graph representation permanently for the benefit of distance
 computation is not worth the overhead.
 */

const int INF = numeric_limits<int>::max();


const int TransitionSystem::PRUNED_STATE;
const int TransitionSystem::DISTANCE_UNKNOWN;


TransitionSystem::TransitionSystem(Labels *labels_)
    : labels(labels_), num_labels(labels->get_size()),
      transitions_by_label(g_operators.empty() ? 0 : g_operators.size() * 2 - 1),
      relevant_labels(transitions_by_label.size(), false), peak_memory(0) {
    clear_distances();
}

TransitionSystem::~TransitionSystem() {
}

string TransitionSystem::tag() const {
    string desc(description());
    desc[0] = toupper(desc[0]);
    return desc + ": ";
}

void TransitionSystem::clear_distances() {
    max_f = DISTANCE_UNKNOWN;
    max_g = DISTANCE_UNKNOWN;
    max_h = DISTANCE_UNKNOWN;
    init_distances.clear();
    goal_distances.clear();
}

size_t TransitionSystem::size() const {
    return num_states;
}

int TransitionSystem::get_max_f() const {
    return max_f;
}

int TransitionSystem::get_max_g() const {
    return max_g;
}

int TransitionSystem::get_max_h() const {
    return max_h;
}

int TransitionSystem::get_label_cost_by_index(int label_no) const {
    const Label *label = labels->get_label_by_index(label_no);
    return label->get_cost();
}

const vector<Transition> &TransitionSystem::get_transitions_for_label(int label_no) const {
    return transitions_by_label[label_no];
}

int TransitionSystem::get_num_labels() const {
    return labels->get_size();
}

void TransitionSystem::compute_label_ranks(vector<int> &label_ranks) const {
    // transition system needs to be normalized when considering labels and their
    // transitions
    if (!is_normalized()) {
        exit_with(EXIT_CRITICAL_ERROR);
    }
    // distances must be computed
<<<<<<< HEAD
    if (!(are_distances_computed())) {
        exit_with(EXIT_CRITICAL_ERROR);
        //compute_distances();
=======
    if (max_h == DISTANCE_UNKNOWN) {
        compute_distances_and_prune();
>>>>>>> bcd2cc7e
    }
    assert(label_ranks.empty());
    label_ranks.reserve(transitions_by_label.size());
    for (size_t label_no = 0; label_no < transitions_by_label.size(); ++label_no) {
        if (relevant_labels[label_no]) {
            const vector<Transition> &transitions = transitions_by_label[label_no];
            int label_rank = INF;
            for (size_t i = 0; i < transitions.size(); ++i) {
                const Transition &t = transitions[i];
                label_rank = min(label_rank, goal_distances[t.target]);
            }
            // relevant labels with no transitions have a rank of infinity (they
            // block snychronization)
            label_ranks.push_back(label_rank);
        } else {
            label_ranks.push_back(-1);
        }
    }
}

void TransitionSystem::discard_states(const vector<bool> &to_be_pruned_states) {
    assert(int(to_be_pruned_states.size()) == num_states);
    vector<slist<AbstractStateRef> > equivalence_relation;
    equivalence_relation.reserve(num_states);
    for (int state = 0; state < num_states; ++state) {
        if (!to_be_pruned_states[state]) {
            slist<AbstractStateRef> group;
            group.push_front(state);
            equivalence_relation.push_back(group);
        }
    }
    apply_abstraction(equivalence_relation);
}

bool TransitionSystem::are_distances_computed() const {
    if (max_h == DISTANCE_UNKNOWN) {
        assert(max_f == DISTANCE_UNKNOWN);
        assert(max_g == DISTANCE_UNKNOWN);
        assert(init_distances.empty());
        assert(goal_distances.empty());
        return false;
    }
    return true;
}

void TransitionSystem::compute_distances_and_prune() {
    /* This method computes the distances of abstract states from the
       abstract initial state ("abstract g") and from the abstract
       goal states ("abstract h"). It also prunes all states that are
       unreachable (abstract g is infinite) or irrelevant (abstact h
       is infinite).

       In addition to its main job of pruning state and setting
       init_distances and goal_distances, it also sets max_f, max_g
       and max_h.
    */

    cout << tag() << flush;
    if (are_distances_computed()) {
        cout << "distances already known" << endl;
        return;
    }

    assert(init_distances.empty() && goal_distances.empty());

    if (init_state == PRUNED_STATE) {
        cout << "init state was pruned, no distances to compute" << endl;
        // If init_state was pruned, then everything must have been pruned.
        assert(num_states == 0);
        max_f = max_g = max_h = INF;
        return;
    }

    bool is_unit_cost = true;
    for (int label_no = 0; label_no < labels->get_size(); ++label_no) {
        if (relevant_labels[label_no]) {
            const Label *label = labels->get_label_by_index(label_no);
            if (label->get_cost() != 1) {
                is_unit_cost = false;
                break;
            }
        }
    }

    init_distances.resize(num_states, INF);
    goal_distances.resize(num_states, INF);
    if (is_unit_cost) {
        cout << "computing distances using unit-cost algorithm" << endl;
        compute_init_distances_unit_cost();
        compute_goal_distances_unit_cost();
    } else {
        cout << "computing distances using general-cost algorithm" << endl;
        compute_init_distances_general_cost();
        compute_goal_distances_general_cost();
    }

    max_f = 0;
    max_g = 0;
    max_h = 0;

    int unreachable_count = 0, irrelevant_count = 0;
    vector<bool> to_be_pruned_states(num_states, false);
    for (int i = 0; i < num_states; ++i) {
        int g = init_distances[i];
        int h = goal_distances[i];
        // States that are both unreachable and irrelevant are counted
        // as unreachable, not irrelevant. (Doesn't really matter, of
        // course.)
        if (g == INF) {
            ++unreachable_count;
            to_be_pruned_states[i] = true;
        } else if (h == INF) {
            ++irrelevant_count;
            to_be_pruned_states[i] = true;
        } else {
            max_f = max(max_f, g + h);
            max_g = max(max_g, g);
            max_h = max(max_h, h);
        }
    }
    if (unreachable_count || irrelevant_count) {
        cout << tag()
             << "unreachable: " << unreachable_count << " states, "
             << "irrelevant: " << irrelevant_count << " states" << endl;
        discard_states(to_be_pruned_states);
    }
}

static void breadth_first_search(
    const vector<vector<int> > &graph, deque<int> &queue,
    vector<int> &distances) {
    while (!queue.empty()) {
        int state = queue.front();
        queue.pop_front();
        for (size_t i = 0; i < graph[state].size(); ++i) {
            int successor = graph[state][i];
            if (distances[successor] > distances[state] + 1) {
                distances[successor] = distances[state] + 1;
                queue.push_back(successor);
            }
        }
    }
}

void TransitionSystem::compute_init_distances_unit_cost() {
    vector<vector<AbstractStateRef> > forward_graph(num_states);
    for (int label_no = 0; label_no < num_labels; ++label_no) {
        const vector<Transition> &transitions = transitions_by_label[label_no];
        for (size_t j = 0; j < transitions.size(); ++j) {
            const Transition &trans = transitions[j];
            forward_graph[trans.src].push_back(trans.target);
        }
    }

    deque<AbstractStateRef> queue;
    for (AbstractStateRef state = 0; state < num_states; ++state) {
        if (state == init_state) {
            init_distances[state] = 0;
            queue.push_back(state);
        }
    }
    breadth_first_search(forward_graph, queue, init_distances);
}

void TransitionSystem::compute_goal_distances_unit_cost() {
    vector<vector<AbstractStateRef> > backward_graph(num_states);
    for (int label_no = 0; label_no < num_labels; ++label_no) {
        const vector<Transition> &transitions = transitions_by_label[label_no];
        for (size_t j = 0; j < transitions.size(); ++j) {
            const Transition &trans = transitions[j];
            backward_graph[trans.target].push_back(trans.src);
        }
    }

    deque<AbstractStateRef> queue;
    for (AbstractStateRef state = 0; state < num_states; ++state) {
        if (goal_states[state]) {
            goal_distances[state] = 0;
            queue.push_back(state);
        }
    }
    breadth_first_search(backward_graph, queue, goal_distances);
}

static void dijkstra_search(
    const vector<vector<pair<int, int> > > &graph,
    AdaptiveQueue<int> &queue,
    vector<int> &distances) {
    while (!queue.empty()) {
        pair<int, int> top_pair = queue.pop();
        int distance = top_pair.first;
        int state = top_pair.second;
        int state_distance = distances[state];
        assert(state_distance <= distance);
        if (state_distance < distance)
            continue;
        for (size_t i = 0; i < graph[state].size(); ++i) {
            const pair<int, int> &transition = graph[state][i];
            int successor = transition.first;
            int cost = transition.second;
            int successor_cost = state_distance + cost;
            if (distances[successor] > successor_cost) {
                distances[successor] = successor_cost;
                queue.push(successor_cost, successor);
            }
        }
    }
}

void TransitionSystem::compute_init_distances_general_cost() {
    vector<vector<pair<int, int> > > forward_graph(num_states);
    for (int label_no = 0; label_no < num_labels; ++label_no) {
        int label_cost = get_label_cost_by_index(label_no);
        const vector<Transition> &transitions = transitions_by_label[label_no];
        for (size_t j = 0; j < transitions.size(); ++j) {
            const Transition &trans = transitions[j];
            forward_graph[trans.src].push_back(
                make_pair(trans.target, label_cost));
        }
    }

    // TODO: Reuse the same queue for multiple computations to save speed?
    //       Also see compute_goal_distances_general_cost.
    AdaptiveQueue<int> queue;
    for (AbstractStateRef state = 0; state < num_states; ++state) {
        if (state == init_state) {
            init_distances[state] = 0;
            queue.push(0, state);
        }
    }
    dijkstra_search(forward_graph, queue, init_distances);
}

void TransitionSystem::compute_goal_distances_general_cost() {
    vector<vector<pair<int, int> > > backward_graph(num_states);
    for (int label_no = 0; label_no < num_labels; ++label_no) {
        int label_cost = get_label_cost_by_index(label_no);
        const vector<Transition> &transitions = transitions_by_label[label_no];
        for (size_t j = 0; j < transitions.size(); ++j) {
            const Transition &trans = transitions[j];
            backward_graph[trans.target].push_back(
                make_pair(trans.src, label_cost));
        }
    }

    // TODO: Reuse the same queue for multiple computations to save speed?
    //       Also see compute_init_distances_general_cost.
    AdaptiveQueue<int> queue;
    for (AbstractStateRef state = 0; state < num_states; ++state) {
        if (goal_states[state]) {
            goal_distances[state] = 0;
            queue.push(0, state);
        }
    }
    dijkstra_search(backward_graph, queue, goal_distances);
}

void AtomicTransitionSystem::apply_abstraction_to_lookup_table(
    const vector<AbstractStateRef> &abstraction_mapping) {
    cout << tag() << "applying abstraction to lookup table" << endl;
    for (size_t i = 0; i < lookup_table.size(); ++i) {
        AbstractStateRef old_state = lookup_table[i];
        if (old_state != PRUNED_STATE)
            lookup_table[i] = abstraction_mapping[old_state];
    }
}

void CompositeTransitionSystem::apply_abstraction_to_lookup_table(
    const vector<AbstractStateRef> &abstraction_mapping) {
    cout << tag() << "applying abstraction to lookup table" << endl;
    for (size_t i = 0; i < components[0]->size(); ++i) {
        for (size_t j = 0; j < components[1]->size(); ++j) {
            AbstractStateRef old_state = lookup_table[i][j];
            if (old_state != PRUNED_STATE)
                lookup_table[i][j] = abstraction_mapping[old_state];
        }
    }
}

bool TransitionSystem::are_transitions_sorted_unique() const {
    for (size_t i = 0; i < transitions_by_label.size(); ++i) {
        const vector<Transition> &transitions = transitions_by_label[i];
        if (!is_sorted_unique(transitions)) {
            return false;
        }
    }
    return true;
}

bool TransitionSystem::is_normalized() const {
    return (num_labels == labels->get_size()) && are_transitions_sorted_unique();
}

void TransitionSystem::normalize() {
    /* This method sorts all transitions and removes duplicate transitions.
       It also maps the labels so that they are up to date with the labels
       object. */

    if (is_normalized()) {
        exit_with(EXIT_CRITICAL_ERROR);
    }
    //cout << tag() << "normalizing" << endl;

    typedef vector<pair<AbstractStateRef, int> > StateBucket;

    /* First, partition by target state. Possibly replace labels by
       their new label which they are mapped to via label reduction and clear
       away the transitions that have been processed. */
    vector<StateBucket> target_buckets(num_states);

    /* We handle "old" and "new" labels separately. The following loop
       goes over all labels that were already known when we last
       normalized. It ignores labels that are no longer current
       because they have been mapped to fresh labels in the last label
       reduction. (These labels are handled separately in the next
       loop.) */

    for (int label_no = 0; label_no < num_labels; ++label_no) {
        if (labels->is_label_reduced(label_no)) {
            // skip all labels that have been reduced (previously, in which case
            // they do not induce any transitions or recently, in which case we
            // deal with them separately).
            continue;
        }
        vector<Transition> &transitions = transitions_by_label[label_no];
        for (size_t i = 0; i < transitions.size(); ++i) {
            const Transition &t = transitions[i];
            target_buckets[t.target].push_back(
                make_pair(t.src, label_no));
        }
        vector<Transition> ().swap(transitions);
    }

    /* Now we handle "new" labels. We iterate over the fresh labels and
       determine the "old" labels from which they were generated to combine
       their transitions.

       Some complications arise when we combine labels of which some
       are relevant and others are not. In this case, we test if all
       transitions of relevant labels are self-loops. If this happens,
       we make the new label irrelevant. Otherwise, the new labels is
       relevant and we must materialize all previously implicit
       self-loops.

       Note that currently we do not detect the case where a label
       becomes irrelevant due to shrinking. This could be a future
       optimization.
    */

    /* labels_made_irrelevant stores labels for which we collect
       transitions that later turn out to be unnecessary because the
       label becomes irrelevant.
    */
    hash_set<int> labels_made_irrelevant;
    for (int reduced_label_no = num_labels; reduced_label_no < labels->get_size();
         ++reduced_label_no) {
        const Label *reduced_label = labels->get_label_by_index(reduced_label_no);
        const vector<Label *> &parents = reduced_label->get_parents();
        bool some_parent_is_irrelevant = false;
        bool all_transitions_are_self_loops = true;
        for (size_t i = 0; i < parents.size(); ++i) {
            const Label *parent = parents[i];
            int parent_id = parent->get_id();
            // We require that we only have to deal with one label reduction at
            // at time when normalizing. Otherwise the following assertion could
            // be broken and we would need to consider parents' parents and so
            // on...
            assert(parent_id < num_labels);
            vector<Transition> &transitions =
                transitions_by_label[parent_id];

            if (relevant_labels[parent_id]) {
                for (size_t j = 0; j < transitions.size(); ++j) {
                    const Transition &t = transitions[j];
                    target_buckets[t.target].push_back(
                        make_pair(t.src, reduced_label_no));
                    if (t.target != t.src) {
                        all_transitions_are_self_loops = false;
                    }
                }
                vector<Transition> ().swap(transitions);

                // mark parent as irrelevant (unused labels should not be
                // marked as relevant in order to avoid confusions when
                // considering all relevant labels).
                relevant_labels[parent_id] = false;
            } else {
                some_parent_is_irrelevant = true;
            }
        }
        if (some_parent_is_irrelevant) {
            if (all_transitions_are_self_loops) {
                // new label is irrelevant (implicit self-loops)
                // remove all transitions (later)
                labels_made_irrelevant.insert(reduced_label_no);
            } else {
                // new label is relevant
                relevant_labels[reduced_label_no] = true;
                // make self loops explicit
                for (int i = 0; i < num_states; ++i) {
                    target_buckets[i].push_back(
                        make_pair(i, reduced_label_no));
                }
            }
        } else {
            // new label is relevant
            relevant_labels[reduced_label_no] = true;
        }
    }

    // Second, partition by src state.
    vector<StateBucket> src_buckets(num_states);

    for (AbstractStateRef target = 0; target < num_states; ++target) {
        StateBucket &bucket = target_buckets[target];
        for (size_t i = 0; i < bucket.size(); ++i) {
            AbstractStateRef src = bucket[i].first;
            int label_no = bucket[i].second;
            if (labels_made_irrelevant.count(label_no)) {
                assert(transitions_by_label[label_no].empty());
            } else {
                src_buckets[src].push_back(make_pair(target, label_no));
            }
        }
    }
    vector<StateBucket> ().swap(target_buckets);

    // Finally, partition by operator and drop duplicates.
    for (AbstractStateRef src = 0; src < num_states; ++src) {
        StateBucket &bucket = src_buckets[src];
        for (size_t i = 0; i < bucket.size(); ++i) {
            int target = bucket[i].first;
            int label_no = bucket[i].second;

            vector<Transition> &op_bucket = transitions_by_label[label_no];
            Transition trans(src, target);
            if (op_bucket.empty() || op_bucket.back() != trans)
                op_bucket.push_back(trans);
        }
    }

    // Transition system has been normalized, restore invariant
    assert(are_transitions_sorted_unique());
    num_labels = labels->get_size();
    assert(is_normalized());
}

EquivalenceRelation *TransitionSystem::compute_local_equivalence_relation() const {
    /* If label l1 is irrelevant and label l2 is relevant but has exactly the
       transitions of an irrelevant label, we do not detect the equivalence. */

    assert(is_normalized());
    vector<bool> considered_labels(num_labels, false);
    vector<pair<int, int> > annotated_labels;
    int annotation = 0;
    for (int label_no = 0; label_no < num_labels; ++label_no) {
        if (labels->is_label_reduced(label_no)) {
            // do not consider non-leaf labels
            continue;
        }
        if (considered_labels[label_no]) {
            continue;
        }
        int label_cost = get_label_cost_by_index(label_no);
        annotated_labels.push_back(make_pair(annotation, label_no));
        const vector<Transition> &transitions = transitions_by_label[label_no];
        for (int other_label_no = label_no + 1; other_label_no < num_labels;
             ++other_label_no) {
            if (labels->is_label_reduced(other_label_no)) {
                // do not consider non-leaf labels
                continue;
            }
            if (considered_labels[other_label_no]) {
                continue;
            }
            if (label_cost != get_label_cost_by_index(other_label_no)) {
                continue;
            }
            if (relevant_labels[label_no] != relevant_labels[other_label_no]) {
                continue;
            }
            const vector<Transition> &other_transitions = transitions_by_label[other_label_no];
            if ((transitions.empty() && other_transitions.empty())
                || (transitions == other_transitions)) {
                considered_labels[other_label_no] = true;
                annotated_labels.push_back(make_pair(annotation, other_label_no));
            }
        }
        ++annotation;
    }
    return EquivalenceRelation::from_annotated_elements<int>(num_labels, annotated_labels);
}

void TransitionSystem::build_atomic_transition_systems(vector<TransitionSystem *> &result,
                                                       Labels *labels) {
    assert(result.empty());
    cout << "Building atomic transition systems... " << endl;
    int var_count = g_variable_domain.size();

    // Step 1: Create the transition system objects without transitions.
    for (int var_no = 0; var_no < var_count; ++var_no)
        result.push_back(new AtomicTransitionSystem(labels, var_no));

    // Step 2: Add transitions.
    // Note that when building atomic transition systems, no other labels than the
    // original operators have been added yet.
    for (int label_no = 0; label_no < labels->get_size(); ++label_no) {
        const Label *label = labels->get_label_by_index(label_no);
        const OperatorLabel *op_label = dynamic_cast<const OperatorLabel *>(label);
        const vector<GlobalCondition> &preconditions = op_label->get_preconditions();
        const vector<GlobalEffect> &effects = op_label->get_effects();
        hash_map<int, int> pre_val;
        vector<bool> has_effect_on_var(g_variable_domain.size(), false);
        for (size_t i = 0; i < preconditions.size(); ++i)
            pre_val[preconditions[i].var] = preconditions[i].val;

        for (size_t i = 0; i < effects.size(); ++i) {
            int var = effects[i].var;
            has_effect_on_var[var] = true;
            int post_value = effects[i].val;
            TransitionSystem *ts = result[var];

            // Determine possible values that var can have when this
            // operator is applicable.
            int pre_value = -1;
            hash_map<int, int>::const_iterator pre_val_it = pre_val.find(var);
            if (pre_val_it != pre_val.end())
                pre_value = pre_val_it->second;
            int pre_value_min, pre_value_max;
            if (pre_value == -1) {
                pre_value_min = 0;
                pre_value_max = g_variable_domain[var];
            } else {
                pre_value_min = pre_value;
                pre_value_max = pre_value + 1;
            }

            // cond_effect_pre_value == x means that the effect has an
            // effect condition "var == x".
            // cond_effect_pre_value == -1 means no effect condition on var.
            // has_other_effect_cond is true iff there exists an effect
            // condition on a variable other than var.
            const vector<GlobalCondition> &eff_cond = effects[i].conditions;
            int cond_effect_pre_value = -1;
            bool has_other_effect_cond = false;
            for (size_t j = 0; j < eff_cond.size(); ++j) {
                if (eff_cond[j].var == var) {
                    cond_effect_pre_value = eff_cond[j].val;
                } else {
                    has_other_effect_cond = true;
                }
            }

            // Handle transitions that occur when the effect triggers.
            for (int value = pre_value_min; value < pre_value_max; ++value) {
                /* Only add a transition if it is possible that the effect
                   triggers. We can rule out that the effect triggers if it has
                   a condition on var and this condition is not satisfied. */
                if (cond_effect_pre_value == -1 || cond_effect_pre_value == value) {
                    Transition trans(value, post_value);
                    ts->transitions_by_label[label_no].push_back(trans);
                }
            }

            // Handle transitions that occur when the effect does not trigger.
            if (!eff_cond.empty()) {
                for (int value = pre_value_min; value < pre_value_max; ++value) {
                    /* Add self-loop if the effect might not trigger.
                       If the effect has a condition on another variable, then
                       it can fail to trigger no matter which value var has.
                       If it only has a condition on var, then the effect
                       fails to trigger if this condition is false. */
                    if (has_other_effect_cond || value != cond_effect_pre_value) {
                        Transition loop(value, value);
                        ts->transitions_by_label[label_no].push_back(loop);
                    }
                }
            }

            ts->relevant_labels[label_no] = true;
        }
        for (size_t i = 0; i < preconditions.size(); ++i) {
            int var = preconditions[i].var;
            if (!has_effect_on_var[var]) {
                int value = preconditions[i].val;
                TransitionSystem *ts = result[var];
                Transition trans(value, value);
                ts->transitions_by_label[label_no].push_back(trans);
                ts->relevant_labels[label_no] = true;
            }
        }
    }

    for (size_t i = 0; i < result.size(); ++i) {
        assert(result[i]->are_transitions_sorted_unique());
        assert(result[i]->is_normalized());
        result[i]->compute_distances();
    }
}

AtomicTransitionSystem::AtomicTransitionSystem(Labels *labels, int variable_)
    : TransitionSystem(labels), variable(variable_) {
    varset.push_back(variable);
    /*
      This generates the states of the atomic transition system, but not the
      arcs: It is more efficient to generate all arcs of all atomic
      transition systems simultaneously.
     */
    int range = g_variable_domain[variable];

    int init_value = g_initial_state()[variable];
    int goal_value = -1;
    goal_relevant = false;
    for (size_t goal_no = 0; goal_no < g_goal.size(); ++goal_no) {
        if (g_goal[goal_no].first == variable) {
            goal_relevant = true;
            assert(goal_value == -1);
            goal_value = g_goal[goal_no].second;
        }
    }

    num_states = range;
    lookup_table.reserve(range);
    goal_states.resize(num_states, false);
    for (int value = 0; value < range; ++value) {
        if (value == goal_value || goal_value == -1) {
            goal_states[value] = true;
        }
        if (value == init_value)
            init_state = value;
        lookup_table.push_back(value);
    }
}

AtomicTransitionSystem::~AtomicTransitionSystem() {
}

CompositeTransitionSystem::CompositeTransitionSystem(Labels *labels,
                                                     TransitionSystem *ts1,
                                                     TransitionSystem *ts2)
    : TransitionSystem(labels) {
    cout << "Merging " << ts1->description() << " and "
         << ts2->description() << endl;

    assert(ts1->is_solvable() && ts2->is_solvable());
    assert(ts1->is_normalized() && ts2->is_normalized());

    components[0] = ts1;
    components[1] = ts2;

    ::set_union(ts1->varset.begin(), ts1->varset.end(), ts2->varset.begin(),
                ts2->varset.end(), back_inserter(varset));

    int ts1_size = ts1->size();
    int ts2_size = ts2->size();
    num_states = ts1_size * ts2_size;
    goal_states.resize(num_states, false);
    goal_relevant = (ts1->goal_relevant || ts2->goal_relevant);

    lookup_table.resize(ts1->size(), vector<AbstractStateRef> (ts2->size()));
    for (int s1 = 0; s1 < ts1_size; ++s1) {
        for (int s2 = 0; s2 < ts2_size; ++s2) {
            int state = s1 * ts2_size + s2;
            lookup_table[s1][s2] = state;
            if (ts1->goal_states[s1] && ts2->goal_states[s2])
                goal_states[state] = true;
            if (s1 == ts1->init_state && s2 == ts2->init_state)
                init_state = state;
        }
    }

    /* Note:
       The way we construct the transitions of the new composite transition system,
       we cannot easily guarantee that they are sorted. Given that we have
       transitions a->b and c->d in transition system one and two, we would like to
       have (a,c)->(b,d) in the resultin transition system. There is no obvious way
       at looking at the transitions of transition systems one and two that would
       result in the desired ordering. Even in the case that the second
       transition systems has only self loops, this is not trivial, as we would like
       to sort transitions to (a,c,b). Only in the case that the first
       transition system has only self-lopos, by looking at each transition of the
       first transition system and multiplying in out with the transitions of the
       second transition, we obtain the desired order (a,c,d).
     */
    int multiplier = ts2_size;
    for (int label_no = 0; label_no < num_labels; ++label_no) {
        bool relevant1 = ts1->relevant_labels[label_no];
        bool relevant2 = ts2->relevant_labels[label_no];
        if (relevant1 || relevant2) {
            relevant_labels[label_no] = true;
            vector<Transition> &transitions = transitions_by_label[label_no];
            const vector<Transition> &bucket1 =
                ts1->transitions_by_label[label_no];
            const vector<Transition> &bucket2 =
                ts2->transitions_by_label[label_no];
            if (relevant1 && relevant2) {
                if (bucket1.size() * bucket2.size() > transitions.max_size())
                    exit_with(EXIT_OUT_OF_MEMORY);
                transitions.reserve(bucket1.size() * bucket2.size());
                for (size_t i = 0; i < bucket1.size(); ++i) {
                    int src1 = bucket1[i].src;
                    int target1 = bucket1[i].target;
                    for (size_t j = 0; j < bucket2.size(); ++j) {
                        int src2 = bucket2[j].src;
                        int target2 = bucket2[j].target;
                        int src = src1 * multiplier + src2;
                        int target = target1 * multiplier + target2;
                        transitions.push_back(Transition(src, target));
                    }
                }
            } else if (relevant1) {
                assert(!relevant2);
                if (bucket1.size() * ts2_size > transitions.max_size())
                    exit_with(EXIT_OUT_OF_MEMORY);
                transitions.reserve(bucket1.size() * ts2_size);
                for (size_t i = 0; i < bucket1.size(); ++i) {
                    int src1 = bucket1[i].src;
                    int target1 = bucket1[i].target;
                    for (int s2 = 0; s2 < ts2_size; ++s2) {
                        int src = src1 * multiplier + s2;
                        int target = target1 * multiplier + s2;
                        transitions.push_back(Transition(src, target));
                    }
                }
            } else if (relevant2) {
                assert(!relevant1);
                if (bucket2.size() * ts1_size > transitions.max_size())
                    exit_with(EXIT_OUT_OF_MEMORY);
                transitions.reserve(bucket2.size() * ts1_size);
                for (int s1 = 0; s1 < ts1_size; ++s1) {
                    for (size_t i = 0; i < bucket2.size(); ++i) {
                        int src2 = bucket2[i].src;
                        int target2 = bucket2[i].target;
                        int src = s1 * multiplier + src2;
                        int target = s1 * multiplier + target2;
                        transitions.push_back(Transition(src, target));
                    }
                }
                assert(is_sorted_unique(transitions));
            }
        }
    }

    // TODO do not check if transitions are sorted but just assume they are not?
    if (!are_transitions_sorted_unique())
        normalize();

    compute_distances();
}

CompositeTransitionSystem::~CompositeTransitionSystem() {
}

string AtomicTransitionSystem::description() const {
    ostringstream s;
    s << "atomic transition system #" << variable;
    return s.str();
}

string CompositeTransitionSystem::description() const {
    ostringstream s;
    s << "transition system (" << varset.size() << "/"
      << g_variable_domain.size() << " vars)";
    return s.str();
}

AbstractStateRef AtomicTransitionSystem::get_abstract_state(const GlobalState &state) const {
    int value = state[variable];
    return lookup_table[value];
}

AbstractStateRef CompositeTransitionSystem::get_abstract_state(const GlobalState &state) const {
    AbstractStateRef state1 = components[0]->get_abstract_state(state);
    AbstractStateRef state2 = components[1]->get_abstract_state(state);
    if (state1 == PRUNED_STATE || state2 == PRUNED_STATE)
        return PRUNED_STATE;
    return lookup_table[state1][state2];
}

void TransitionSystem::apply_abstraction(
    vector<slist<AbstractStateRef> > &collapsed_groups) {
    /* Note on how this method interacts with the distance information
       (init_distances and goal_distances): if no two states with
       different g or h values are combined by the abstraction (i.e.,
       if the abstraction is "f-preserving", then this method makes
       sure sure that distance information is preserved.

       This is important because one of the (indirect) callers of this
       method is the distance computation code, which uses it in a
       somewhat roundabout way to get rid of irrelevant and
       unreachable states. That caller will always give us an
       f-preserving abstraction.

       When called with a non-f-preserving abstraction, distance
       information is cleared as a side effect. In most cases we won't
       actually need it any more at this point anyway, so it is no
       great loss.

       Still, it might be good if we could find a way to perform the
       unreachability and relevance pruning that didn't introduce such
       tight coupling between the distance computation and transition system
       code. It would probably also a good idea to do the
       unreachability/relevance pruning as early as possible, e.g.
       right after construction.
     */

    // transition system must have been normalized if any labels have been reduced
    // before. Note that we do *not* require transitions to be sorted (thus
    // not asserting is_normalized()), because shrink can indirectly be called
    // from the distances computation, which is done for the final transition system
    // which on its turn may not be normalized at that time.
    assert(num_labels == labels->get_size());
    // distances must have been computed before
    assert(are_distances_computed());

    cout << tag() << "applying abstraction (" << size()
         << " to " << collapsed_groups.size() << " states)" << endl;

    typedef slist<AbstractStateRef> Group;

    vector<int> abstraction_mapping(num_states, PRUNED_STATE);

    for (size_t group_no = 0; group_no < collapsed_groups.size(); ++group_no) {
        Group &group = collapsed_groups[group_no];
        for (Group::iterator pos = group.begin(); pos != group.end(); ++pos) {
            AbstractStateRef state = *pos;
            assert(abstraction_mapping[state] == PRUNED_STATE);
            abstraction_mapping[state] = group_no;
        }
    }

    int new_num_states = collapsed_groups.size();
    vector<int> new_init_distances(new_num_states, INF);
    vector<int> new_goal_distances(new_num_states, INF);
    vector<bool> new_goal_states(new_num_states, false);

    bool must_clear_distances = false;
    for (AbstractStateRef new_state = 0; new_state < new_num_states; ++new_state) {
        Group &group = collapsed_groups[new_state];
        assert(!group.empty());

        Group::iterator pos = group.begin();
        int &new_init_dist = new_init_distances[new_state];
        int &new_goal_dist = new_goal_distances[new_state];

        new_init_dist = init_distances[*pos];
        new_goal_dist = goal_distances[*pos];
        new_goal_states[new_state] = goal_states[*pos];

        ++pos;
        for (; pos != group.end(); ++pos) {
            if (init_distances[*pos] != new_init_dist) {
                must_clear_distances = true;
            }
            if (goal_distances[*pos] != new_goal_dist) {
                must_clear_distances = true;
            }
            if (goal_states[*pos])
                new_goal_states[new_state] = true;
        }
    }

    // Release memory.
    vector<int>().swap(init_distances);
    vector<int>().swap(goal_distances);
    vector<bool>().swap(goal_states);

    vector<vector<Transition> > new_transitions_by_label(
        transitions_by_label.size());
    for (int label_no = 0; label_no < num_labels; ++label_no) {
        if (labels->is_label_reduced(label_no)) {
            // do not consider non-leaf labels
            continue;
        }
        const vector<Transition> &transitions =
            transitions_by_label[label_no];
        vector<Transition> &new_transitions =
            new_transitions_by_label[label_no];
        new_transitions.reserve(transitions.size());
        for (size_t i = 0; i < transitions.size(); ++i) {
            const Transition &trans = transitions[i];
            int src = abstraction_mapping[trans.src];
            int target = abstraction_mapping[trans.target];
            if (src != PRUNED_STATE && target != PRUNED_STATE)
                new_transitions.push_back(Transition(src, target));
        }
    }
    vector<vector<Transition> > ().swap(transitions_by_label);

    num_states = new_num_states;
    transitions_by_label.swap(new_transitions_by_label);
    init_distances.swap(new_init_distances);
    goal_distances.swap(new_goal_distances);
    goal_states.swap(new_goal_states);
    init_state = abstraction_mapping[init_state];
    if (init_state == PRUNED_STATE)
        cout << tag() << "initial state pruned; task unsolvable" << endl;

    apply_abstraction_to_lookup_table(abstraction_mapping);

    if (must_clear_distances) {
        cout << tag() << "simplification was not f-preserving!" << endl;
        clear_distances();
    }

    // Observation from some experiments in the context of making transition
    // systems always be valid: including the normalize below or not
    // drastically seems to influence memory usage. Memory usage increases a
    // lot if normalizing here after every shrink. The reason for this is
    // somewhat unclear.

    // TODO do not check if transitions are sorted but just assume they are not?
    if (!are_transitions_sorted_unique())
        normalize();

    compute_distances();
}

void TransitionSystem::apply_label_reduction() {
    normalize();
}

bool TransitionSystem::is_solvable() const {
    return init_state != PRUNED_STATE;
}

int TransitionSystem::get_cost(const GlobalState &state) const {
    int abs_state = get_abstract_state(state);
    if (abs_state == PRUNED_STATE)
        return -1;
    int cost = goal_distances[abs_state];
    assert(cost != INF);
    return cost;
}

int TransitionSystem::memory_estimate() const {
    int result = sizeof(TransitionSystem);
    result += sizeof(Label *) * relevant_labels.capacity();
    result += sizeof(vector<Transition> )
              * transitions_by_label.capacity();
    for (size_t i = 0; i < transitions_by_label.size(); ++i)
        result += sizeof(Transition) * transitions_by_label[i].capacity();
    result += sizeof(int) * init_distances.capacity();
    result += sizeof(int) * goal_distances.capacity();
    result += sizeof(bool) * goal_states.capacity();
    return result;
}

int AtomicTransitionSystem::memory_estimate() const {
    int result = TransitionSystem::memory_estimate();
    result += sizeof(AtomicTransitionSystem) - sizeof(TransitionSystem);
    result += sizeof(AbstractStateRef) * lookup_table.capacity();
    return result;
}

int CompositeTransitionSystem::memory_estimate() const {
    int result = TransitionSystem::memory_estimate();
    result += sizeof(CompositeTransitionSystem) - sizeof(TransitionSystem);
    result += sizeof(vector<AbstractStateRef> ) * lookup_table.capacity();
    for (size_t i = 0; i < lookup_table.size(); ++i)
        result += sizeof(AbstractStateRef) * lookup_table[i].capacity();
    return result;
}

void TransitionSystem::release_memory() {
    vector<bool>().swap(relevant_labels);
    vector<vector<Transition> >().swap(transitions_by_label);
}

int TransitionSystem::total_transitions() const {
    int total = 0;
    for (size_t i = 0; i < transitions_by_label.size(); ++i)
        total += transitions_by_label[i].size();
    return total;
}

int TransitionSystem::unique_unlabeled_transitions() const {
    vector<Transition> unique_transitions;
    for (size_t i = 0; i < transitions_by_label.size(); ++i) {
        const vector<Transition> &trans = transitions_by_label[i];
        unique_transitions.insert(unique_transitions.end(), trans.begin(),
                                  trans.end());
    }
    ::sort(unique_transitions.begin(), unique_transitions.end());
    return unique(unique_transitions.begin(), unique_transitions.end())
           - unique_transitions.begin();
}

void TransitionSystem::statistics(bool include_expensive_statistics) const {
    int memory = memory_estimate();
    peak_memory = max(peak_memory, memory);
    cout << tag() << size() << " states, ";
    if (include_expensive_statistics)
        cout << unique_unlabeled_transitions();
    else
        cout << "???";
    cout << "/" << total_transitions() << " arcs, " << memory << " bytes"
         << endl;
    cout << tag();
    if (!are_distances_computed()) {
        cout << "distances not computed";
    } else if (is_solvable()) {
        cout << "init h=" << goal_distances[init_state] << ", max f=" << max_f
             << ", max g=" << max_g << ", max h=" << max_h;
    } else {
        cout << "transition system is unsolvable";
    }
    cout << " [t=" << g_timer << "]" << endl;
}

int TransitionSystem::get_peak_memory_estimate() const {
    return peak_memory;
}

void TransitionSystem::dump_relevant_labels() const {
    cout << "relevant labels" << endl;
    for (size_t label_no = 0; label_no < relevant_labels.size(); ++label_no) {
        if (label_no) {
            cout << label_no << endl;
        }
    }
}

void TransitionSystem::dump() const {
    cout << "digraph transition system";
    for (size_t i = 0; i < varset.size(); ++i)
        cout << "_" << varset[i];
    cout << " {" << endl;
    cout << "    node [shape = none] start;" << endl;
    for (int i = 0; i < num_states; ++i) {
        bool is_init = (i == init_state);
        bool is_goal = (goal_states[i] == true);
        cout << "    node [shape = " << (is_goal ? "doublecircle" : "circle")
             << "] node" << i << ";" << endl;
        if (is_init)
            cout << "    start -> node" << i << ";" << endl;
    }
    for (int label_no = 0; label_no < num_labels; ++label_no) {
        // reduced labels are automatically skipped because trans is then empty
        const vector<Transition> &trans = transitions_by_label[label_no];
        for (size_t i = 0; i < trans.size(); ++i) {
            int src = trans[i].src;
            int target = trans[i].target;
            cout << "    node" << src << " -> node" << target << " [label = o_"
                 << label_no << "];" << endl;
        }
    }
    cout << "}" << endl;
}<|MERGE_RESOLUTION|>--- conflicted
+++ resolved
@@ -105,14 +105,9 @@
         exit_with(EXIT_CRITICAL_ERROR);
     }
     // distances must be computed
-<<<<<<< HEAD
     if (!(are_distances_computed())) {
         exit_with(EXIT_CRITICAL_ERROR);
-        //compute_distances();
-=======
-    if (max_h == DISTANCE_UNKNOWN) {
-        compute_distances_and_prune();
->>>>>>> bcd2cc7e
+        //compute_distances_and_prune();
     }
     assert(label_ranks.empty());
     label_ranks.reserve(transitions_by_label.size());
@@ -709,7 +704,7 @@
     for (size_t i = 0; i < result.size(); ++i) {
         assert(result[i]->are_transitions_sorted_unique());
         assert(result[i]->is_normalized());
-        result[i]->compute_distances();
+        result[i]->compute_distances_and_prune();
     }
 }
 
@@ -860,7 +855,7 @@
     if (!are_transitions_sorted_unique())
         normalize();
 
-    compute_distances();
+    compute_distances_and_prune();
 }
 
 CompositeTransitionSystem::~CompositeTransitionSystem() {
@@ -1028,7 +1023,7 @@
     if (!are_transitions_sorted_unique())
         normalize();
 
-    compute_distances();
+    compute_distances_and_prune();
 }
 
 void TransitionSystem::apply_label_reduction() {
