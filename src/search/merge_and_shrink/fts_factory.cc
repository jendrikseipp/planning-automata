#include "fts_factory.h"

#include "distances.h"
#include "factored_transition_system.h"
#include "heuristic_representation.h"
#include "labels.h"
#include "transition_system.h"

#include "../task_proxy.h"
#include "../utilities.h"

#include <algorithm>
#include <cassert>
#include <unordered_map>
#include <vector>

using namespace std;


namespace MergeAndShrink {
class FTSFactory {
    const TaskProxy &task_proxy;

    struct TransitionSystemData {
        vector<vector<Transition>> transitions_by_label;
        vector<bool> relevant_labels;
    };
    vector<TransitionSystemData> transition_system_by_var;
    // see TODO in build_transitions()
    int task_has_conditional_effects;

    vector<unique_ptr<Label>> create_labels();
    void initialize_transition_system_data();
    void add_transition(int var_no, int label_no,
                        int src_value, int dest_value);
    bool is_relevant(int var_no, int label_no) const;
    void mark_as_relevant(int var_no, int label_no);
    unordered_map<int, int> compute_preconditions(OperatorProxy op);
    void handle_operator_effect(
        OperatorProxy op, EffectProxy effect,
        const unordered_map<int, int> &pre_val,
        vector<bool> &has_effect_on_var);
    void handle_operator_precondition(
        OperatorProxy op, FactProxy precondition,
        const vector<bool> &has_effect_on_var);
    void build_transitions_for_operator(OperatorProxy op);
    void build_transitions_for_irrelevant_ops(VariableProxy variable);
    void build_transitions();
    vector<unique_ptr<TransitionSystem>> create_transition_systems(const Labels &labels);
    vector<unique_ptr<HeuristicRepresentation>> create_heuristic_representations();
    vector<unique_ptr<Distances>> create_distances(
        const vector<unique_ptr<TransitionSystem>> &transition_systems);
public:
    explicit FTSFactory(const TaskProxy &task_proxy);
    ~FTSFactory();

    /*
      Note: create() may only be called once. We don't worry about
      misuse because the class is only used internally in this file.
    */
    FactoredTransitionSystem create();
};


FTSFactory::FTSFactory(const TaskProxy &task_proxy)
    : task_proxy(task_proxy), task_has_conditional_effects(false) {
}

FTSFactory::~FTSFactory() {
}

vector<unique_ptr<Label>> FTSFactory::create_labels() {
    vector<unique_ptr<Label>> result;
    for (OperatorProxy op : task_proxy.get_operators()) {
        result.push_back(make_unique_ptr<Label>(op.get_cost()));
    }
    return result;
}

void FTSFactory::initialize_transition_system_data() {
    VariablesProxy variables = task_proxy.get_variables();
    int num_labels = task_proxy.get_operators().size();
    transition_system_by_var.resize(variables.size());
    for (VariableProxy var : variables) {
        TransitionSystemData &ts_data = transition_system_by_var[var.get_id()];
        ts_data.transitions_by_label.resize(num_labels);
        ts_data.relevant_labels.resize(num_labels, false);
    }
}

void FTSFactory::add_transition(int var_no, int label_no,
                                int src_value, int dest_value) {
    transition_system_by_var[var_no].transitions_by_label[label_no].push_back(
        Transition(src_value, dest_value));
}

bool FTSFactory::is_relevant(int var_no, int label_no) const {
    return transition_system_by_var[var_no].relevant_labels[label_no];
}

void FTSFactory::mark_as_relevant(int var_no, int label_no) {
    transition_system_by_var[var_no].relevant_labels[label_no] = true;
}

unordered_map<int, int> FTSFactory::compute_preconditions(OperatorProxy op) {
    unordered_map<int, int> pre_val;
    for (FactProxy precondition : op.get_preconditions())
        pre_val[precondition.get_variable().get_id()] =
            precondition.get_value();
    return pre_val;
}

void FTSFactory::handle_operator_effect(
    OperatorProxy op, EffectProxy effect,
    const unordered_map<int, int> &pre_val, vector<bool> &has_effect_on_var) {
    int label_no = op.get_id();
    FactProxy fact = effect.get_fact();
    VariableProxy var = fact.get_variable();
    int var_no = var.get_id();
    has_effect_on_var[var_no] = true;
    int post_value = fact.get_value();

    // Determine possible values that var can have when this
    // operator is applicable.
    int pre_value = -1;
    auto pre_val_it = pre_val.find(var_no);
    if (pre_val_it != pre_val.end())
        pre_value = pre_val_it->second;
    int pre_value_min, pre_value_max;
    if (pre_value == -1) {
        pre_value_min = 0;
        pre_value_max = var.get_domain_size();
    } else {
        pre_value_min = pre_value;
        pre_value_max = pre_value + 1;
    }

    /*
      cond_effect_pre_value == x means that the effect has an
      effect condition "var == x".
      cond_effect_pre_value == -1 means no effect condition on var.
      has_other_effect_cond is true iff there exists an effect
      condition on a variable other than var.
    */
    EffectConditionsProxy effect_conditions = effect.get_conditions();
    int cond_effect_pre_value = -1;
    bool has_other_effect_cond = false;
    for (FactProxy condition : effect_conditions) {
        if (condition.get_variable() == var) {
            cond_effect_pre_value = condition.get_value();
        } else {
            has_other_effect_cond = true;
        }
    }

    // Handle transitions that occur when the effect triggers.
    for (int value = pre_value_min; value < pre_value_max; ++value) {
        /*
          Only add a transition if it is possible that the effect
          triggers. We can rule out that the effect triggers if it has
          a condition on var and this condition is not satisfied.
        */
        if (cond_effect_pre_value == -1 || cond_effect_pre_value == value)
            add_transition(var_no, label_no, value, post_value);
    }

    // Handle transitions that occur when the effect does not trigger.
    if (!effect_conditions.empty()) {
        for (int value = pre_value_min; value < pre_value_max; ++value) {
            /*
              Add self-loop if the effect might not trigger.
              If the effect has a condition on another variable, then
              it can fail to trigger no matter which value var has.
              If it only has a condition on var, then the effect
              fails to trigger if this condition is false.
            */
            if (has_other_effect_cond || value != cond_effect_pre_value)
                add_transition(var_no, label_no, value, value);
        }
        task_has_conditional_effects = true;
    }
    mark_as_relevant(var_no, label_no);
}

void FTSFactory::handle_operator_precondition(
    OperatorProxy op, FactProxy precondition,
    const vector<bool> &has_effect_on_var) {
    int label_no = op.get_id();
    int var_no = precondition.get_variable().get_id();
    if (!has_effect_on_var[var_no]) {
        int value = precondition.get_value();
        add_transition(var_no, label_no, value, value);
        mark_as_relevant(var_no, label_no);
    }
}

void FTSFactory::build_transitions_for_operator(OperatorProxy op) {
    /*
      - Mark op as relevant in the transition systems corresponding
        to variables on which it has a precondition or effect.
      - Add transitions induced by op in these transition systems.
    */
    unordered_map<int, int> pre_val = compute_preconditions(op);
    vector<bool> has_effect_on_var(task_proxy.get_variables().size(), false);

    for (EffectProxy effect : op.get_effects())
        handle_operator_effect(op, effect, pre_val, has_effect_on_var);

    /*
      We must handle preconditions *after* effects because handling
      the effects sets has_effect_on_var.
    */
    for (FactProxy precondition : op.get_preconditions())
        handle_operator_precondition(op, precondition, has_effect_on_var);
}

void FTSFactory::build_transitions_for_irrelevant_ops(VariableProxy variable) {
    int var_no = variable.get_id();
    int num_states = variable.get_domain_size();
    int num_labels = task_proxy.get_operators().size();

    // Make all irrelevant labels explicit.
    for (int label_no = 0; label_no < num_labels; ++label_no) {
        if (!is_relevant(var_no, label_no)) {
            for (int state = 0; state < num_states; ++state)
                add_transition(var_no, label_no, state, state);
        }
    }
}

void FTSFactory::build_transitions() {
    /*
      - Add all transitions.
      - Computes relevant operator information as a side effect.
    */
    for (OperatorProxy op : task_proxy.get_operators())
        build_transitions_for_operator(op);

    for (VariableProxy variable : task_proxy.get_variables())
        build_transitions_for_irrelevant_ops(variable);

    if (task_has_conditional_effects) {
        /*
          TODO: Our method for generating transitions is only guarantueed
          to generate sorted and unique transitions if the task has no
          conditional effects. We could replace the instance variable by
          a call to has_conditional_effects(task_proxy).
          Generally, the questions is whether we rely on sorted transitions
          anyway.
        */
        int num_variables = task_proxy.get_variables().size();
        for (int var_no = 0; var_no < num_variables; ++var_no) {
            vector<vector<Transition>> &transitions_by_label =
                transition_system_by_var[var_no].transitions_by_label;
            for (vector<Transition> &transitions : transitions_by_label) {
                sort(transitions.begin(), transitions.end());
                transitions.erase(unique(transitions.begin(),
                                         transitions.end()),
                                  transitions.end());
            }
        }
    }
}

vector<unique_ptr<TransitionSystem>> FTSFactory::create_transition_systems(const Labels &labels) {
    // Create the actual TransitionSystem objects.
    int num_variables = task_proxy.get_variables().size();

    // We reserve space for the transition systems added later by merging.
    vector<unique_ptr<TransitionSystem>> result;
    assert(num_variables >= 1);
    result.reserve(num_variables * 2 - 1);

    for (int var_no = 0; var_no < num_variables; ++var_no) {
        TransitionSystemData &ts_data = transition_system_by_var[var_no];
        result.push_back(make_unique_ptr<TransitionSystem>(
                             task_proxy, labels, var_no, move(ts_data.transitions_by_label)));
    }
    return result;
}

vector<unique_ptr<HeuristicRepresentation>> FTSFactory::create_heuristic_representations() {
    // Create the actual HeuristicRepresentation objects.
    int num_variables = task_proxy.get_variables().size();

    // We reserve space for the transition systems added later by merging.
    vector<unique_ptr<HeuristicRepresentation>> result;
    assert(num_variables >= 1);
    result.reserve(num_variables * 2 - 1);

    for (int var_no = 0; var_no < num_variables; ++var_no) {
        int range = task_proxy.get_variables()[var_no].get_domain_size();
        result.push_back(make_unique_ptr<HeuristicRepresentationLeaf>(var_no, range));
    }
    return result;
}

vector<unique_ptr<Distances>> FTSFactory::create_distances(
    const vector<unique_ptr<TransitionSystem>> &transition_systems) {
    // Create the actual Distances objects.
    int num_variables = task_proxy.get_variables().size();

    // We reserve space for the transition systems added later by merging.
    vector<unique_ptr<Distances>> result;
    assert(num_variables >= 1);
    result.reserve(num_variables * 2 - 1);

    for (int var_no = 0; var_no < num_variables; ++var_no) {
        result.push_back(make_unique_ptr<Distances>(*transition_systems[var_no]));
    }
    return result;
}

FactoredTransitionSystem FTSFactory::create() {
    cout << "Building atomic transition systems... " << endl;

    initialize_transition_system_data();
    build_transitions();

    unique_ptr<Labels> labels = make_unique_ptr<Labels>(create_labels());
    vector<unique_ptr<TransitionSystem>> transition_systems =
        create_transition_systems(*labels);
    vector<unique_ptr<HeuristicRepresentation>> heuristic_representations =
        create_heuristic_representations();
    vector<unique_ptr<Distances>> distances =
        create_distances(transition_systems);

    return FactoredTransitionSystem(
        move(labels),
        move(transition_systems),
        move(heuristic_representations),
        move(distances));
}

FactoredTransitionSystem create_factored_transition_system(
<<<<<<< HEAD
    const TaskProxy &task_proxy) {
    return FTSFactory(task_proxy).create();
=======
    const TaskProxy &task_proxy, shared_ptr<Labels> labels) {
    return FTSFactory(task_proxy, labels).create();
}
>>>>>>> 90f70f16
}<|MERGE_RESOLUTION|>--- conflicted
+++ resolved
@@ -333,12 +333,7 @@
 }
 
 FactoredTransitionSystem create_factored_transition_system(
-<<<<<<< HEAD
     const TaskProxy &task_proxy) {
     return FTSFactory(task_proxy).create();
-=======
-    const TaskProxy &task_proxy, shared_ptr<Labels> labels) {
-    return FTSFactory(task_proxy, labels).create();
-}
->>>>>>> 90f70f16
+}
 }