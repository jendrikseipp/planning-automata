#include "factored_transition_system.h"

#include "distances.h"
#include "label_reduction.h"
#include "labels.h"
#include "merge_and_shrink_representation.h"
#include "shrink_strategy.h"
#include "transition_system.h"

<<<<<<< HEAD
#include "../utils/logging.h"
=======
#include "../utils/collections.h"
>>>>>>> 1e8785ca
#include "../utils/memory.h"
#include "../utils/system.h"

#include <cassert>

using namespace std;

namespace merge_and_shrink {
FTSConstIterator::FTSConstIterator(
    const FactoredTransitionSystem &fts,
    bool end)
    : fts(fts), current_index((end ? fts.get_size() : 0)) {
    next_valid_index();
}

void FTSConstIterator::next_valid_index() {
    while (current_index < fts.get_size()
           && !fts.is_active(current_index)) {
        ++current_index;
    }
}

void FTSConstIterator::operator++() {
    ++current_index;
    next_valid_index();
}


FactoredTransitionSystem::FactoredTransitionSystem(
    unique_ptr<Labels> labels,
    vector<unique_ptr<TransitionSystem>> &&transition_systems,
    vector<unique_ptr<MergeAndShrinkRepresentation>> &&mas_representations,
    vector<unique_ptr<Distances>> &&distances,
    const bool compute_init_distances,
    const bool compute_goal_distances,
    const bool prune_unreachable_states,
    const bool prune_irrelevant_states,
    Verbosity verbosity,
    bool finalize_if_unsolvable)
    : labels(move(labels)),
      transition_systems(move(transition_systems)),
      mas_representations(move(mas_representations)),
      distances(move(distances)),
      compute_init_distances(compute_init_distances),
      compute_goal_distances(compute_goal_distances),
      prune_unreachable_states(prune_unreachable_states),
      prune_irrelevant_states(prune_irrelevant_states),
      unsolvable_index(-1),
      num_active_entries(this->transition_systems.size()) {
    for (size_t i = 0; i < this->transition_systems.size(); ++i) {
        compute_distances_and_prune(i, verbosity);
        if (finalize_if_unsolvable && !this->transition_systems[i]->is_solvable()) {
            unsolvable_index = i;
            break;
        }
    }
}

FactoredTransitionSystem::FactoredTransitionSystem(FactoredTransitionSystem &&other)
    : labels(move(other.labels)),
      transition_systems(move(other.transition_systems)),
      mas_representations(move(other.mas_representations)),
      distances(move(other.distances)),
      compute_init_distances(move(other.compute_init_distances)),
      compute_goal_distances(move(other.compute_goal_distances)),
      prune_unreachable_states(move(other.prune_unreachable_states)),
      prune_irrelevant_states(move(other.prune_irrelevant_states)),
      unsolvable_index(move(other.unsolvable_index)),
      num_active_entries(move(other.num_active_entries)) {
    /*
      This is just a default move constructor. Unfortunately Visual
      Studio does not support "= default" for move construction or
      move assignment as of this writing.
    */
}

FactoredTransitionSystem::~FactoredTransitionSystem() {
}

void FactoredTransitionSystem::compute_distances_and_prune(
    int index, Verbosity verbosity) {
    /*
<<<<<<< HEAD
      This method does all that compute_distances does and additionally
      possibly prunes states that are unreachable (abstract g is infinite) or
      irrelevant (abstract h is infinite), depending on the chosen option.
    */
    assert(is_index_valid(index));
    if (compute_init_distances || compute_goal_distances) {
        distances[index]->compute_distances(
            compute_init_distances, compute_goal_distances, verbosity);
    }
    if (prune_unreachable_states || prune_irrelevant_states) {
        prune_states(index, verbosity);
    }
    assert(is_component_valid(index));
}

void FactoredTransitionSystem::prune_states(
    int index,
    Verbosity verbosity) {
    assert(is_index_valid(index));
    const Distances &dist = *distances[index];
    int num_states = transition_systems[index]->get_size();
    StateEquivalenceRelation state_equivalence_relation;
    state_equivalence_relation.reserve(num_states);
    int unreachable_count = 0;
    int irrelevant_count = 0;
    int inactive_count = 0;
    for (int state = 0; state < num_states; ++state) {
        /* If pruning both unreachable and irrelevant states, a state which is
           both is counted twice! */
        bool prune_state = false;
        if (prune_unreachable_states && dist.get_init_distance(state) == INF) {
            ++unreachable_count;
            prune_state = true;
        }
        if (prune_irrelevant_states && dist.get_goal_distance(state) == INF) {
            ++irrelevant_count;
            prune_state = true;
        }
        if (prune_state) {
            ++inactive_count;
        } else {
            StateEquivalenceClass state_equivalence_class;
            state_equivalence_class.push_front(state);
            state_equivalence_relation.push_back(state_equivalence_class);
        }
    }
    if (verbosity >= Verbosity::VERBOSE &&
        (unreachable_count || irrelevant_count)) {
        cout << transition_systems[index]->tag()
             << "unreachable: " << unreachable_count << " states, "
             << "irrelevant: " << irrelevant_count << " states ("
             << "total inactive: " << inactive_count << ")" << endl;
    }
    apply_abstraction(index, state_equivalence_relation, verbosity);
}

bool FactoredTransitionSystem::is_index_valid(int index) const {
    if (index >= static_cast<int>(transition_systems.size())) {
        assert(index >= static_cast<int>(mas_representations.size()));
        assert(index >= static_cast<int>(distances.size()));
        return false;
    }
    return transition_systems[index] && mas_representations[index]
           && distances[index];
}

bool FactoredTransitionSystem::is_component_valid(int index) const {
    assert(is_index_valid(index));
    return distances[index]->are_distances_computed()
           && transition_systems[index]->are_transitions_sorted_unique();
}

void FactoredTransitionSystem::apply_label_reduction(
    const vector<pair<int, vector<int>>> &label_mapping,
    int combinable_index) {
    for (const auto &new_label_old_labels : label_mapping) {
        assert(new_label_old_labels.first == labels->get_size());
        labels->reduce_labels(new_label_old_labels.second);
    }
    for (size_t i = 0; i < transition_systems.size(); ++i) {
        if (transition_systems[i]) {
            transition_systems[i]->apply_label_reduction(
                label_mapping, static_cast<int>(i) != combinable_index);
=======
      This method does all that compute_distances does and
      additionally prunes all states that are unreachable (abstract g
      is infinite) or irrelevant (abstract h is infinite).
    */
    assert(is_active(index));
    discard_states(
        index,
        distances[index]->compute_distances(verbosity),
        verbosity);
    assert(is_component_valid(index));
}

void FactoredTransitionSystem::discard_states(
    int index,
    const vector<bool> &to_be_pruned_states,
    Verbosity verbosity) {
    assert(is_active(index));
    int num_states = transition_systems[index]->get_size();
    assert(static_cast<int>(to_be_pruned_states.size()) == num_states);
    StateEquivalenceRelation state_equivalence_relation;
    state_equivalence_relation.reserve(num_states);
    for (int state = 0; state < num_states; ++state) {
        if (!to_be_pruned_states[state]) {
            StateEquivalenceClass state_equivalence_class;
            state_equivalence_class.push_front(state);
            state_equivalence_relation.push_back(state_equivalence_class);
>>>>>>> 1e8785ca
        }
    }
    apply_abstraction(index, state_equivalence_relation, verbosity);
}

bool FactoredTransitionSystem::apply_abstraction(
    int index,
    const StateEquivalenceRelation &state_equivalence_relation,
    Verbosity verbosity) {
    assert(is_active(index));

    int new_num_states = state_equivalence_relation.size();
    if (new_num_states == transition_systems[index]->get_size()) {
        if (verbosity >= Verbosity::VERBOSE) {
            cout << transition_systems[index]->tag()
                 << "not applying abstraction (same number of states)" << endl;
        }
        return false;
    }

    /* Compute the abstraction mapping based on the given state equivalence
       relation. */
    vector<int> abstraction_mapping(
        transition_systems[index]->get_size(), PRUNED_STATE);
    for (size_t class_no = 0; class_no < state_equivalence_relation.size(); ++class_no) {
        const StateEquivalenceClass &state_equivalence_class =
            state_equivalence_relation[class_no];
        for (auto pos = state_equivalence_class.begin();
             pos != state_equivalence_class.end(); ++pos) {
            int state = *pos;
            assert(abstraction_mapping[state] == PRUNED_STATE);
            abstraction_mapping[state] = class_no;
        }
    }

    transition_systems[index]->apply_abstraction(
        state_equivalence_relation, abstraction_mapping, verbosity);
    if (compute_init_distances || compute_goal_distances) {
        distances[index]->apply_abstraction(
            state_equivalence_relation,
            verbosity,
            compute_init_distances,
            compute_goal_distances);
    }
    mas_representations[index]->apply_abstraction_to_lookup_table(
        abstraction_mapping);

    /* Shrinking can not give rise to pruning opportunities, and if distances
       need to be recomputed, this already happened in the Distances object. */
    assert(is_component_valid(index));
    return true;
}

void FactoredTransitionSystem::assert_index_valid(int index) const {
    assert(utils::in_bounds(index, transition_systems));
    assert(utils::in_bounds(index, mas_representations));
    assert(utils::in_bounds(index, distances));
    if (!(transition_systems[index] && mas_representations[index] && distances[index]) &&
        !(!transition_systems[index] && !mas_representations[index] && !distances[index])) {
        cerr << "Factor at index is in an inconsistent state!" << endl;
        utils::exit_with(utils::ExitCode::CRITICAL_ERROR);
    }
}

bool FactoredTransitionSystem::is_component_valid(int index) const {
    assert(is_active(index));
    return distances[index]->are_distances_computed()
           && transition_systems[index]->are_transitions_sorted_unique();
}

void FactoredTransitionSystem::apply_label_mapping(
    const vector<pair<int, vector<int>>> &label_mapping,
    int combinable_index) {
    for (const auto &new_label_old_labels : label_mapping) {
        assert(new_label_old_labels.first == labels->get_size());
        labels->reduce_labels(new_label_old_labels.second);
    }
    for (size_t i = 0; i < transition_systems.size(); ++i) {
        if (transition_systems[i]) {
            transition_systems[i]->apply_label_reduction(
                label_mapping, static_cast<int>(i) != combinable_index);
        }
    }
}

bool FactoredTransitionSystem::apply_label_reduction(
    const LabelReduction &label_reduction,
    const pair<int, int> &merge_indices,
    Verbosity verbosity) {
    return label_reduction.reduce(merge_indices, *this, verbosity);
}

bool FactoredTransitionSystem::shrink(
    int index,
    int target_size,
    const ShrinkStrategy &shrink_strategy,
    Verbosity verbosity) {
    const TransitionSystem &ts = *transition_systems[index];
    assert(ts.is_solvable());
    const Distances &dist = *distances[index];
    StateEquivalenceRelation equivalence_relation =
        shrink_strategy.compute_equivalence_relation(ts, dist, target_size);
    // TODO: We currently violate this; see issue250
    //assert(equivalence_relation.size() <= target_size);
    return apply_abstraction(index, equivalence_relation, verbosity);
}

int FactoredTransitionSystem::merge(
    int index1,
    int index2,
    Verbosity verbosity,
    bool finalize_if_unsolvable) {
    assert_index_valid(index1);
    assert_index_valid(index2);
    transition_systems.push_back(
        TransitionSystem::merge(
            *labels,
            *transition_systems[index1],
            *transition_systems[index2],
            verbosity));
    distances[index1] = nullptr;
    distances[index2] = nullptr;
    transition_systems[index1] = nullptr;
    transition_systems[index2] = nullptr;
    mas_representations.push_back(
        utils::make_unique_ptr<MergeAndShrinkRepresentationMerge>(
            move(mas_representations[index1]),
            move(mas_representations[index2])));
    mas_representations[index1] = nullptr;
    mas_representations[index2] = nullptr;
    const TransitionSystem &new_ts = *transition_systems.back();
    distances.push_back(utils::make_unique_ptr<Distances>(new_ts));
    int new_index = transition_systems.size() - 1;
    compute_distances_and_prune(new_index, verbosity);
    assert(is_component_valid(new_index));
    if (finalize_if_unsolvable && !new_ts.is_solvable()) {
        unsolvable_index = new_index;
    }
    --num_active_entries;
    return new_index;
}

pair<unique_ptr<MergeAndShrinkRepresentation>, unique_ptr<Distances>>
FactoredTransitionSystem::get_final_entry() {
    int final_index;
    if (unsolvable_index == -1) {
        /*
          If unsolvable_index == -1, we "regularly" finished the merge-and-
          shrink construction, i.e. we merged all transition systems and are
          left with one solvable transition system. This assumes that merges
          are always appended at the end.
        */
        for (size_t i = 0; i < transition_systems.size() - 1; ++i) {
            assert(!transition_systems[i]);
        }
        final_index = transition_systems.size() - 1;
        assert(transition_systems[final_index]->is_solvable());
        cout << "Final transition system size: "
             << transition_systems[final_index]->get_size() << endl;
    } else {
        // unsolvable_index points to an unsolvable transition system which
        // we use as return value.
        final_index = unsolvable_index;
        cout << "Abstract problem is unsolvable!" << endl;
    }

    return make_pair(move(mas_representations[final_index]),
                     move(distances[final_index]));
}

void FactoredTransitionSystem::statistics(int index) const {
    assert(is_active(index));
    const TransitionSystem &ts = *transition_systems[index];
    ts.statistics();
    const Distances &dist = *distances[index];
    dist.statistics();
}

void FactoredTransitionSystem::dump(int index) const {
    assert(transition_systems[index]);
    transition_systems[index]->dump_labels_and_transitions();
    mas_representations[index]->dump();
}

bool FactoredTransitionSystem::is_active(int index) const {
    assert_index_valid(index);
    return transition_systems[index] != nullptr;
}
}<|MERGE_RESOLUTION|>--- conflicted
+++ resolved
@@ -7,11 +7,7 @@
 #include "shrink_strategy.h"
 #include "transition_system.h"
 
-<<<<<<< HEAD
-#include "../utils/logging.h"
-=======
 #include "../utils/collections.h"
->>>>>>> 1e8785ca
 #include "../utils/memory.h"
 #include "../utils/system.h"
 
@@ -94,12 +90,11 @@
 void FactoredTransitionSystem::compute_distances_and_prune(
     int index, Verbosity verbosity) {
     /*
-<<<<<<< HEAD
       This method does all that compute_distances does and additionally
       possibly prunes states that are unreachable (abstract g is infinite) or
       irrelevant (abstract h is infinite), depending on the chosen option.
     */
-    assert(is_index_valid(index));
+    assert(is_active(index));
     if (compute_init_distances || compute_goal_distances) {
         distances[index]->compute_distances(
             compute_init_distances, compute_goal_distances, verbosity);
@@ -113,7 +108,7 @@
 void FactoredTransitionSystem::prune_states(
     int index,
     Verbosity verbosity) {
-    assert(is_index_valid(index));
+    assert(is_active(index));
     const Distances &dist = *distances[index];
     int num_states = transition_systems[index]->get_size();
     StateEquivalenceRelation state_equivalence_relation;
@@ -147,66 +142,6 @@
              << "unreachable: " << unreachable_count << " states, "
              << "irrelevant: " << irrelevant_count << " states ("
              << "total inactive: " << inactive_count << ")" << endl;
-    }
-    apply_abstraction(index, state_equivalence_relation, verbosity);
-}
-
-bool FactoredTransitionSystem::is_index_valid(int index) const {
-    if (index >= static_cast<int>(transition_systems.size())) {
-        assert(index >= static_cast<int>(mas_representations.size()));
-        assert(index >= static_cast<int>(distances.size()));
-        return false;
-    }
-    return transition_systems[index] && mas_representations[index]
-           && distances[index];
-}
-
-bool FactoredTransitionSystem::is_component_valid(int index) const {
-    assert(is_index_valid(index));
-    return distances[index]->are_distances_computed()
-           && transition_systems[index]->are_transitions_sorted_unique();
-}
-
-void FactoredTransitionSystem::apply_label_reduction(
-    const vector<pair<int, vector<int>>> &label_mapping,
-    int combinable_index) {
-    for (const auto &new_label_old_labels : label_mapping) {
-        assert(new_label_old_labels.first == labels->get_size());
-        labels->reduce_labels(new_label_old_labels.second);
-    }
-    for (size_t i = 0; i < transition_systems.size(); ++i) {
-        if (transition_systems[i]) {
-            transition_systems[i]->apply_label_reduction(
-                label_mapping, static_cast<int>(i) != combinable_index);
-=======
-      This method does all that compute_distances does and
-      additionally prunes all states that are unreachable (abstract g
-      is infinite) or irrelevant (abstract h is infinite).
-    */
-    assert(is_active(index));
-    discard_states(
-        index,
-        distances[index]->compute_distances(verbosity),
-        verbosity);
-    assert(is_component_valid(index));
-}
-
-void FactoredTransitionSystem::discard_states(
-    int index,
-    const vector<bool> &to_be_pruned_states,
-    Verbosity verbosity) {
-    assert(is_active(index));
-    int num_states = transition_systems[index]->get_size();
-    assert(static_cast<int>(to_be_pruned_states.size()) == num_states);
-    StateEquivalenceRelation state_equivalence_relation;
-    state_equivalence_relation.reserve(num_states);
-    for (int state = 0; state < num_states; ++state) {
-        if (!to_be_pruned_states[state]) {
-            StateEquivalenceClass state_equivalence_class;
-            state_equivalence_class.push_front(state);
-            state_equivalence_relation.push_back(state_equivalence_class);
->>>>>>> 1e8785ca
-        }
     }
     apply_abstraction(index, state_equivalence_relation, verbosity);
 }
