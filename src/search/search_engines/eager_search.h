--- conflicted
+++ resolved
@@ -23,12 +23,8 @@
     Evaluator *f_evaluator;
 
     std::vector<Evaluator *> path_dependent_evaluators;
-<<<<<<< HEAD
-    std::vector<Heuristic *> preferred_operator_heuristics;
+    std::vector<Evaluator *> preferred_operator_heuristics;
     Evaluator *lazy_evaluator;
-=======
-    std::vector<Evaluator *> preferred_operator_heuristics;
->>>>>>> bdf884b3
 
     std::shared_ptr<PruningMethod> pruning_method;
 
