#include "iterated_search.h"

#include "../option_parser.h"
#include "../plugin.h"

#include <iostream>

using namespace std;

namespace iterated_search {
<<<<<<< HEAD
IteratedSearch::IteratedSearch(const Options &opts, options::Registry &registry)
    : SearchEngine(opts),
      engine_configs(opts.get_list<ParseTree>("engine_configs")),
      registry(registry),
=======
IteratedSearch::IteratedSearch(const Options &opts, const options::Predefinitions &predefinitions)
    : SearchEngine(opts),
      engine_configs(opts.get_list<ParseTree>("engine_configs")),
      predefinitions(predefinitions),
>>>>>>> be9a363b
      pass_bound(opts.get<bool>("pass_bound")),
      repeat_last_phase(opts.get<bool>("repeat_last")),
      continue_on_fail(opts.get<bool>("continue_on_fail")),
      continue_on_solve(opts.get<bool>("continue_on_solve")),
      phase(0),
      last_phase_found_solution(false),
      best_bound(bound),
      iterated_found_solution(false) {
}

shared_ptr<SearchEngine> IteratedSearch::get_search_engine(
    int engine_configs_index) {
<<<<<<< HEAD
    OptionParser parser(engine_configs[engine_configs_index], registry, false);
=======
    OptionParser parser(engine_configs[engine_configs_index], predefinitions, false);
>>>>>>> be9a363b
    shared_ptr<SearchEngine> engine(parser.start_parsing<shared_ptr<SearchEngine>>());

    cout << "Starting search: ";
    kptree::print_tree_bracketed(engine_configs[engine_configs_index], cout);
    cout << endl;

    return engine;
}

shared_ptr<SearchEngine> IteratedSearch::create_phase(int phase) {
    int num_phases = engine_configs.size();
    if (phase >= num_phases) {
        /* We've gone through all searches. We continue if
           repeat_last_phase is true, but *not* if we didn't find a
           solution the last time around, since then this search would
           just behave the same way again (assuming determinism, which
           we might not actually have right now, but strive for). So
           this overrides continue_on_fail.
        */
        if (repeat_last_phase && last_phase_found_solution) {
            return get_search_engine(engine_configs.size() - 1);
        } else {
            return nullptr;
        }
    }

    return get_search_engine(phase);
}

SearchStatus IteratedSearch::step() {
    shared_ptr<SearchEngine> current_search = create_phase(phase);
    if (!current_search) {
        return found_solution() ? SOLVED : FAILED;
    }
    if (pass_bound) {
        current_search->set_bound(best_bound);
    }
    ++phase;

    current_search->search();

    Plan found_plan;
    int plan_cost = 0;
    last_phase_found_solution = current_search->found_solution();
    if (last_phase_found_solution) {
        iterated_found_solution = true;
        found_plan = current_search->get_plan();
        plan_cost = calculate_plan_cost(found_plan, task_proxy);
        if (plan_cost < best_bound) {
            plan_manager.save_plan(found_plan, task_proxy, true);
            best_bound = plan_cost;
            set_plan(found_plan);
        }
    }
    current_search->print_statistics();

    const SearchStatistics &current_stats = current_search->get_statistics();
    statistics.inc_expanded(current_stats.get_expanded());
    statistics.inc_evaluated_states(current_stats.get_evaluated_states());
    statistics.inc_evaluations(current_stats.get_evaluations());
    statistics.inc_generated(current_stats.get_generated());
    statistics.inc_generated_ops(current_stats.get_generated_ops());
    statistics.inc_reopened(current_stats.get_reopened());

    return step_return_value();
}

SearchStatus IteratedSearch::step_return_value() {
    if (iterated_found_solution)
        cout << "Best solution cost so far: " << best_bound << endl;

    if (last_phase_found_solution) {
        if (continue_on_solve) {
            cout << "Solution found - keep searching" << endl;
            return IN_PROGRESS;
        } else {
            cout << "Solution found - stop searching" << endl;
            return SOLVED;
        }
    } else {
        if (continue_on_fail) {
            cout << "No solution found - keep searching" << endl;
            return IN_PROGRESS;
        } else {
            cout << "No solution found - stop searching" << endl;
            return iterated_found_solution ? SOLVED : FAILED;
        }
    }
}

void IteratedSearch::print_statistics() const {
    cout << "Cumulative statistics:" << endl;
    statistics.print_detailed_statistics();
}

void IteratedSearch::save_plan_if_necessary() {
    // We don't need to save here, as we automatically save after
    // each successful search iteration.
}

static shared_ptr<SearchEngine> _parse(OptionParser &parser) {
    parser.document_synopsis("Iterated search", "");
    parser.document_note(
        "Note 1",
        "We don't cache heuristic values between search iterations at"
        " the moment. If you perform a LAMA-style iterative search,"
        " heuristic values will be computed multiple times.");
    parser.document_note(
        "Note 2",
        "The configuration\n```\n"
        "--search \"iterated([lazy_wastar(merge_and_shrink(),w=10), "
        "lazy_wastar(merge_and_shrink(),w=5), lazy_wastar(merge_and_shrink(),w=3), "
        "lazy_wastar(merge_and_shrink(),w=2), lazy_wastar(merge_and_shrink(),w=1)])\"\n"
        "```\nwould perform the preprocessing phase of the merge and shrink heuristic "
        "5 times (once before each iteration).\n\n"
        "To avoid this, use heuristic predefinition, which avoids duplicate "
        "preprocessing, as follows:\n```\n"
        "--evaluator \"h=merge_and_shrink()\" --search "
        "\"iterated([lazy_wastar(h,w=10), lazy_wastar(h,w=5), lazy_wastar(h,w=3), "
        "lazy_wastar(h,w=2), lazy_wastar(h,w=1)])\"\n"
        "```");
    parser.document_note(
        "Note 3",
        "If you reuse the same landmark count heuristic "
        "(using heuristic predefinition) between iterations, "
        "the path data (that is, landmark status for each visited state) "
        "will be saved between iterations.");
    parser.add_list_option<ParseTree>("engine_configs",
                                      "list of search engines for each phase");
    parser.add_option<bool>(
        "pass_bound",
        "use bound from previous search. The bound is the real cost "
        "of the plan found before, regardless of the cost_type parameter.",
        "true");
    parser.add_option<bool>("repeat_last",
                            "repeat last phase of search",
                            "false");
    parser.add_option<bool>("continue_on_fail",
                            "continue search after no solution found",
                            "false");
    parser.add_option<bool>("continue_on_solve",
                            "continue search after solution found",
                            "true");
    SearchEngine::add_options_to_parser(parser);
    Options opts = parser.parse();

    opts.verify_list_non_empty<ParseTree>("engine_configs");

    if (parser.help_mode()) {
        return nullptr;
    } else if (parser.dry_run()) {
        //check if the supplied search engines can be parsed
        for (const ParseTree &config : opts.get_list<ParseTree>("engine_configs")) {
<<<<<<< HEAD
            OptionParser test_parser(config, parser.get_registry(), true);
=======
            OptionParser test_parser(config, parser.get_predefinitions(), true);
>>>>>>> be9a363b
            test_parser.start_parsing<shared_ptr<SearchEngine>>();
        }
        return nullptr;
    } else {
<<<<<<< HEAD
        return make_shared<IteratedSearch>(opts, parser.get_registry());
=======
        return make_shared<IteratedSearch>(opts, parser.get_predefinitions());
>>>>>>> be9a363b
    }
}

static Plugin<SearchEngine> _plugin("iterated", _parse);
}<|MERGE_RESOLUTION|>--- conflicted
+++ resolved
@@ -8,17 +8,12 @@
 using namespace std;
 
 namespace iterated_search {
-<<<<<<< HEAD
-IteratedSearch::IteratedSearch(const Options &opts, options::Registry &registry)
+IteratedSearch::IteratedSearch(const Options &opts, options::Registry &registry,
+			       const options::Predefinitions &predefinitions)
     : SearchEngine(opts),
       engine_configs(opts.get_list<ParseTree>("engine_configs")),
       registry(registry),
-=======
-IteratedSearch::IteratedSearch(const Options &opts, const options::Predefinitions &predefinitions)
-    : SearchEngine(opts),
-      engine_configs(opts.get_list<ParseTree>("engine_configs")),
       predefinitions(predefinitions),
->>>>>>> be9a363b
       pass_bound(opts.get<bool>("pass_bound")),
       repeat_last_phase(opts.get<bool>("repeat_last")),
       continue_on_fail(opts.get<bool>("continue_on_fail")),
@@ -31,11 +26,7 @@
 
 shared_ptr<SearchEngine> IteratedSearch::get_search_engine(
     int engine_configs_index) {
-<<<<<<< HEAD
-    OptionParser parser(engine_configs[engine_configs_index], registry, false);
-=======
-    OptionParser parser(engine_configs[engine_configs_index], predefinitions, false);
->>>>>>> be9a363b
+    OptionParser parser(engine_configs[engine_configs_index], registry, predefinitions, false);
     shared_ptr<SearchEngine> engine(parser.start_parsing<shared_ptr<SearchEngine>>());
 
     cout << "Starting search: ";
@@ -189,20 +180,14 @@
     } else if (parser.dry_run()) {
         //check if the supplied search engines can be parsed
         for (const ParseTree &config : opts.get_list<ParseTree>("engine_configs")) {
-<<<<<<< HEAD
-            OptionParser test_parser(config, parser.get_registry(), true);
-=======
-            OptionParser test_parser(config, parser.get_predefinitions(), true);
->>>>>>> be9a363b
+            OptionParser test_parser(config, parser.get_registry(),
+				     parser.get_predefinitions(), true);
             test_parser.start_parsing<shared_ptr<SearchEngine>>();
         }
         return nullptr;
     } else {
-<<<<<<< HEAD
-        return make_shared<IteratedSearch>(opts, parser.get_registry());
-=======
-        return make_shared<IteratedSearch>(opts, parser.get_predefinitions());
->>>>>>> be9a363b
+        return make_shared<IteratedSearch>(opts, parser.get_registry(),
+					   parser.get_predefinitions());
     }
 }
 
