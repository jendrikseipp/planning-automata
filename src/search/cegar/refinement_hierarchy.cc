#include "refinement_hierarchy.h"

#include "../task_proxy.h"

using namespace std;

namespace cegar {
Node::Node()
    : left_child(nullptr),
      right_child(nullptr),
      var(LEAF_NODE),
      value(LEAF_NODE),
<<<<<<< HEAD
=======
      h(0),
>>>>>>> 3b4fb63c
      state_id(-1) {
}

Node::~Node() {
    if (is_split()) {
        if (owns_right_child()) {
            delete right_child;
        }
        delete left_child;
    }
}

pair<Node *, Node *> Node::split(int var, const vector<int> &values) {
    Node *helper = this;
    right_child = new Node();
    for (int value : values) {
        Node *new_helper = new Node();
        helper->var = var;
        helper->value = value;
        helper->left_child = new_helper;
        helper->right_child = right_child;
        assert(helper->is_split());
        helper = new_helper;
    }
    assert(!helper->is_split());
    return make_pair(helper, right_child);
}

Node *Node::get_child(int value) const {
    assert(is_split());
    if (value == this->value)
        return right_child;
    return left_child;
}


RefinementHierarchy::RefinementHierarchy(
    const shared_ptr<AbstractTask> &task)
    : task(task),
      root(new Node()) {
}

Node *RefinementHierarchy::get_node(const State &state) const {
    assert(root);
    Node *current = root.get();
    while (current->is_split()) {
        current = current->get_child(state[current->get_var()].get_value());
    }
    return current;
}

<<<<<<< HEAD
int RefinementHierarchy::get_local_state_id(const State &state) const {
=======
int RefinementHierarchy::get_abstract_state_id(const State &state) const {
>>>>>>> 3b4fb63c
    TaskProxy subtask_proxy(*task);
    State subtask_state = subtask_proxy.convert_ancestor_state(state);
    return get_node(subtask_state)->get_state_id();
}
}<|MERGE_RESOLUTION|>--- conflicted
+++ resolved
@@ -10,10 +10,6 @@
       right_child(nullptr),
       var(LEAF_NODE),
       value(LEAF_NODE),
-<<<<<<< HEAD
-=======
-      h(0),
->>>>>>> 3b4fb63c
       state_id(-1) {
 }
 
@@ -65,11 +61,7 @@
     return current;
 }
 
-<<<<<<< HEAD
-int RefinementHierarchy::get_local_state_id(const State &state) const {
-=======
 int RefinementHierarchy::get_abstract_state_id(const State &state) const {
->>>>>>> 3b4fb63c
     TaskProxy subtask_proxy(*task);
     State subtask_state = subtask_proxy.convert_ancestor_state(state);
     return get_node(subtask_state)->get_state_id();
