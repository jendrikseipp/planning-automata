#include "utils.h"

#include "abstract_state.h"
#include "abstraction.h"
#include "flaw_search.h"
#include "split_selector.h"
#include "transition.h"
#include "transition_system.h"

#include "../plugins/plugin.h"
#include "../heuristics/additive_heuristic.h"
#include "../task_utils/task_properties.h"
#include "../utils/logging.h"
#include "../utils/memory.h"
#include "../utils/rng_options.h"

#include <algorithm>
#include <cassert>
#include <fstream>
#include <iostream>
#include <map>

using namespace std;

namespace cegar {
class SubtaskGenerator;

unique_ptr<additive_heuristic::AdditiveHeuristic> create_additive_heuristic(
    const shared_ptr<AbstractTask> &task) {
    plugins::Options opts;
    opts.set<shared_ptr<AbstractTask>>("transform", task);
    opts.set<bool>("cache_estimates", false);
    opts.set<utils::Verbosity>("verbosity", utils::Verbosity::SILENT);
    return utils::make_unique_ptr<additive_heuristic::AdditiveHeuristic>(opts);
}

static bool operator_applicable(
    const OperatorProxy &op, const utils::HashSet<FactProxy> &facts) {
    for (FactProxy precondition : op.get_preconditions()) {
        if (facts.count(precondition) == 0)
            return false;
    }
    return true;
}

static bool operator_achieves_fact(
    const OperatorProxy &op, const FactProxy &fact) {
    for (EffectProxy effect : op.get_effects()) {
        if (effect.get_fact() == fact)
            return true;
    }
    return false;
}

static utils::HashSet<FactProxy> compute_possibly_before_facts(
    const TaskProxy &task, const FactProxy &last_fact) {
    utils::HashSet<FactProxy> pb_facts;

    // Add facts from initial state.
    for (FactProxy fact : task.get_initial_state())
        pb_facts.insert(fact);

    // Until no more facts can be added:
    size_t last_num_reached = 0;
    /*
      Note: This can be done more efficiently by maintaining the number
      of unsatisfied preconditions for each operator and a queue of
      unhandled effects.

      TODO: Find out if this code is time critical, and change it if it
      is.
    */
    while (last_num_reached != pb_facts.size()) {
        last_num_reached = pb_facts.size();
        for (OperatorProxy op : task.get_operators()) {
            // Ignore operators that achieve last_fact.
            if (operator_achieves_fact(op, last_fact))
                continue;
            // Add all facts that are achieved by an applicable operator.
            if (operator_applicable(op, pb_facts)) {
                for (EffectProxy effect : op.get_effects()) {
                    pb_facts.insert(effect.get_fact());
                }
            }
        }
    }
    return pb_facts;
}

utils::HashSet<FactProxy> get_relaxed_possible_before(
    const TaskProxy &task, const FactProxy &fact) {
    utils::HashSet<FactProxy> reachable_facts =
        compute_possibly_before_facts(task, fact);
    reachable_facts.insert(fact);
    return reachable_facts;
}

vector<int> get_domain_sizes(const TaskProxy &task) {
    vector<int> domain_sizes;
    for (VariableProxy var : task.get_variables())
        domain_sizes.push_back(var.get_domain_size());
    return domain_sizes;
}

static void add_pick_flawed_abstract_state_strategies(plugins::Feature &feature) {
    feature.add_option<cegar::PickFlawedAbstractState>(
        "pick_flawed_abstract_state",
        "flaw-selection strategy",
        "batch_min_h");
}

static void add_pick_split_strategies(plugins::Feature &feature) {
    feature.add_option<PickSplit>(
        "pick_split",
        "split-selection strategy",
        "max_cover");
    feature.add_option<PickSplit>(
        "tiebreak_split",
        "split-selection strategy for breaking ties",
        "max_refined");
}

<<<<<<< HEAD
static void add_search_strategy_option(plugins::Feature &feature) {
    feature.add_option<SearchStrategy>(
        "search_strategy",
        "strategy for computing abstract plans",
        "incremental");
}

static void add_memory_padding_option(plugins::Feature &feature) {
    feature.add_option<int>(
=======
static void add_memory_padding_option(options::OptionParser &parser) {
    parser.add_option<int>(
>>>>>>> 169de77c
        "memory_padding",
        "amount of extra memory in MB to reserve for recovering from "
        "out-of-memory situations gracefully. When the memory runs out, we "
        "stop refining and start the search. Due to memory fragmentation, "
        "the memory used for building the abstraction (states, transitions, "
        "etc.) often can't be reused for things that require big continuous "
        "blocks of memory. It is for this reason that we require a rather "
        "large amount of memory padding by default.",
        "500",
        plugins::Bounds("0", "infinity"));
}

static void add_dot_graph_verbosity(plugins::Feature &feature) {
    feature.add_option<DotGraphVerbosity>(
        "dot_graph_verbosity",
        "verbosity of printing/writing dot graphs",
        "silent");
}

string create_dot_graph(const TaskProxy &task_proxy, const Abstraction &abstraction) {
    ostringstream oss;
    int num_states = abstraction.get_num_states();
    oss << "digraph transition_system";
    oss << " {" << endl;
    oss << "    node [shape = none] start;" << endl;
    for (int i = 0; i < num_states; ++i) {
        bool is_init = (i == abstraction.get_initial_state().get_id());
        bool is_goal = abstraction.get_goals().count(i);
        oss << "    node [shape = " << (is_goal ? "doublecircle" : "circle")
            << "] " << i << ";" << endl;
        if (is_init)
            oss << "    start -> " << i << ";" << endl;
    }
    for (int state_id = 0; state_id < num_states; ++state_id) {
        map<int, vector<int>> parallel_transitions;
        auto transitions =
            abstraction.get_transition_system().get_outgoing_transitions();
        for (const Transition &t : transitions[state_id]) {
            parallel_transitions[t.target_id].push_back(t.op_id);
        }
        for (auto &pair : parallel_transitions) {
            int target = pair.first;
            vector<int> &operators = pair.second;
            sort(operators.begin(), operators.end());
            vector<string> operator_names;
            operator_names.reserve(operators.size());
            for (int op_id : operators) {
                operator_names.push_back(task_proxy.get_operators()[op_id].get_name());
            }
            oss << "    " << state_id << " -> " << target << " [label = \""
                << utils::join(operator_names, ", ") << "\"];" << endl;
        }
    }
    oss << "}" << endl;
    return oss.str();
}

void write_to_file(const string &file_name, const string &content) {
    ofstream output_file(file_name);
    if (output_file.is_open()) {
        output_file << content;
        output_file.close();
    } else {
        ABORT("failed to open " + file_name);
    }
    if (output_file.fail()) {
        ABORT("failed to write to " + file_name);
    }
}

void add_common_cegar_options(plugins::Feature &feature) {
    feature.add_list_option<shared_ptr<SubtaskGenerator>>(
        "subtasks",
        "subtask generators",
        "[landmarks(order=random), goals(order=random)]");
    feature.add_option<int>(
        "max_states",
        "maximum sum of abstract states over all abstractions",
        "infinity",
        plugins::Bounds("1", "infinity"));
    feature.add_option<int>(
        "max_transitions",
        "maximum sum of state-changing transitions (excluding self-loops) over "
        "all abstractions",
        "1M",
        plugins::Bounds("0", "infinity"));
    feature.add_option<double>(
        "max_time",
        "maximum time in seconds for building abstractions",
        "infinity",
        plugins::Bounds("0.0", "infinity"));

<<<<<<< HEAD
    add_pick_flawed_abstract_state_strategies(feature);
    add_pick_split_strategies(feature);
    add_search_strategy_option(feature);
    add_memory_padding_option(feature);
    add_dot_graph_verbosity(feature);
    utils::add_rng_options(feature);
=======
    add_pick_flawed_abstract_state_strategies(parser);
    add_pick_split_strategies(parser);
    add_memory_padding_option(parser);
    add_dot_graph_verbosity(parser);
    utils::add_rng_options(parser);
>>>>>>> 169de77c

    feature.add_option<int>(
        "max_concrete_states_per_abstract_state",
        "maximum number of flawed concrete states stored per abstract state",
        "infinity",
        plugins::Bounds("1", "infinity"));
    feature.add_option<int>(
        "max_state_expansions",
        "maximum number of state expansions per flaw search",
        "1M",
        plugins::Bounds("1", "infinity"));
}

static plugins::TypedEnumPlugin<DotGraphVerbosity> _enum_plugin({
        {"silent", ""},
        {"write_to_console", ""},
        {"write_to_file", ""}
    });
}<|MERGE_RESOLUTION|>--- conflicted
+++ resolved
@@ -120,20 +120,8 @@
         "max_refined");
 }
 
-<<<<<<< HEAD
-static void add_search_strategy_option(plugins::Feature &feature) {
-    feature.add_option<SearchStrategy>(
-        "search_strategy",
-        "strategy for computing abstract plans",
-        "incremental");
-}
-
 static void add_memory_padding_option(plugins::Feature &feature) {
     feature.add_option<int>(
-=======
-static void add_memory_padding_option(options::OptionParser &parser) {
-    parser.add_option<int>(
->>>>>>> 169de77c
         "memory_padding",
         "amount of extra memory in MB to reserve for recovering from "
         "out-of-memory situations gracefully. When the memory runs out, we "
@@ -226,20 +214,11 @@
         "infinity",
         plugins::Bounds("0.0", "infinity"));
 
-<<<<<<< HEAD
     add_pick_flawed_abstract_state_strategies(feature);
     add_pick_split_strategies(feature);
-    add_search_strategy_option(feature);
     add_memory_padding_option(feature);
     add_dot_graph_verbosity(feature);
     utils::add_rng_options(feature);
-=======
-    add_pick_flawed_abstract_state_strategies(parser);
-    add_pick_split_strategies(parser);
-    add_memory_padding_option(parser);
-    add_dot_graph_verbosity(parser);
-    utils::add_rng_options(parser);
->>>>>>> 169de77c
 
     feature.add_option<int>(
         "max_concrete_states_per_abstract_state",
