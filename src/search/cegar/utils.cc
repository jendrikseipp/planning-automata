#include "utils.h"

<<<<<<< HEAD
#include "abstract_state.h"
#include "abstraction.h"
#include "flaw_search.h"
#include "split_selector.h"
#include "transition.h"
#include "transition_system.h"

#include "../option_parser.h"

=======
#include "../plugins/plugin.h"
>>>>>>> fc711c78
#include "../heuristics/additive_heuristic.h"
#include "../task_utils/task_properties.h"
#include "../utils/logging.h"
#include "../utils/memory.h"
#include "../utils/rng_options.h"

#include <algorithm>
#include <cassert>
#include <fstream>
#include <iostream>
#include <map>

using namespace std;

namespace cegar {
class SubtaskGenerator;

unique_ptr<additive_heuristic::AdditiveHeuristic> create_additive_heuristic(
    const shared_ptr<AbstractTask> &task) {
    plugins::Options opts;
    opts.set<shared_ptr<AbstractTask>>("transform", task);
    opts.set<bool>("cache_estimates", false);
    opts.set<utils::Verbosity>("verbosity", utils::Verbosity::SILENT);
    return utils::make_unique_ptr<additive_heuristic::AdditiveHeuristic>(opts);
}

static bool operator_applicable(
    const OperatorProxy &op, const utils::HashSet<FactProxy> &facts) {
    for (FactProxy precondition : op.get_preconditions()) {
        if (facts.count(precondition) == 0)
            return false;
    }
    return true;
}

static bool operator_achieves_fact(
    const OperatorProxy &op, const FactProxy &fact) {
    for (EffectProxy effect : op.get_effects()) {
        if (effect.get_fact() == fact)
            return true;
    }
    return false;
}

static utils::HashSet<FactProxy> compute_possibly_before_facts(
    const TaskProxy &task, const FactProxy &last_fact) {
    utils::HashSet<FactProxy> pb_facts;

    // Add facts from initial state.
    for (FactProxy fact : task.get_initial_state())
        pb_facts.insert(fact);

    // Until no more facts can be added:
    size_t last_num_reached = 0;
    /*
      Note: This can be done more efficiently by maintaining the number
      of unsatisfied preconditions for each operator and a queue of
      unhandled effects.

      TODO: Find out if this code is time critical, and change it if it
      is.
    */
    while (last_num_reached != pb_facts.size()) {
        last_num_reached = pb_facts.size();
        for (OperatorProxy op : task.get_operators()) {
            // Ignore operators that achieve last_fact.
            if (operator_achieves_fact(op, last_fact))
                continue;
            // Add all facts that are achieved by an applicable operator.
            if (operator_applicable(op, pb_facts)) {
                for (EffectProxy effect : op.get_effects()) {
                    pb_facts.insert(effect.get_fact());
                }
            }
        }
    }
    return pb_facts;
}

utils::HashSet<FactProxy> get_relaxed_possible_before(
    const TaskProxy &task, const FactProxy &fact) {
    utils::HashSet<FactProxy> reachable_facts =
        compute_possibly_before_facts(task, fact);
    reachable_facts.insert(fact);
    return reachable_facts;
}

vector<int> get_domain_sizes(const TaskProxy &task) {
    vector<int> domain_sizes;
    for (VariableProxy var : task.get_variables())
        domain_sizes.push_back(var.get_domain_size());
    return domain_sizes;
}

static void add_pick_flawed_abstract_state_strategies(options::OptionParser &parser) {
    parser.add_enum_option<cegar::PickFlawedAbstractState>(
        "pick_flawed_abstract_state",
        {"FIRST", "FIRST_ON_SHORTEST_PATH", "RANDOM", "MIN_H", "MAX_H", "BATCH_MIN_H"},
        "flaw-selection strategy",
        "BATCH_MIN_H");
}

static void add_pick_split_strategies(options::OptionParser &parser) {
    vector<string> strategies =
    {"RANDOM", "MIN_UNWANTED", "MAX_UNWANTED", "MIN_REFINED", "MAX_REFINED",
     "MIN_HADD", "MAX_HADD", "MIN_CG", "MAX_CG", "MAX_COVER"};
    parser.add_enum_option<PickSplit>(
        "pick_split",
        strategies,
        "split-selection strategy",
        "MAX_COVER");
    parser.add_enum_option<PickSplit>(
        "tiebreak_split",
        strategies,
        "split-selection strategy for breaking ties",
        "MAX_REFINED");
}

static void add_search_strategy_option(options::OptionParser &parser) {
    parser.add_enum_option<SearchStrategy>(
        "search_strategy",
        {"ASTAR", "INCREMENTAL"},
        "strategy for computing abstract plans",
        "INCREMENTAL");
}

static void add_memory_padding_option(options::OptionParser &parser) {
    parser.add_option<int>(
        "memory_padding",
        "amount of extra memory in MB to reserve for recovering from "
        "out-of-memory situations gracefully. When the memory runs out, we "
        "stop refining and start the search. Due to memory fragmentation, "
        "the memory used for building the abstraction (states, transitions, "
        "etc.) often can't be reused for things that require big continuous "
        "blocks of memory. It is for this reason that we require a rather "
        "large amount of memory padding by default.",
        "500",
        Bounds("0", "infinity"));
}

static void add_dot_graph_verbosity(options::OptionParser &parser) {
    parser.add_enum_option<DotGraphVerbosity>(
        "dot_graph_verbosity",
        {"SILENT", "WRITE_TO_CONSOLE", "WRITE_TO_FILE"},
        "verbosity of printing/writing dot graphs",
        "SILENT");
}

string create_dot_graph(const TaskProxy &task_proxy, const Abstraction &abstraction) {
    ostringstream oss;
    int num_states = abstraction.get_num_states();
    oss << "digraph transition_system";
    oss << " {" << endl;
    oss << "    node [shape = none] start;" << endl;
    for (int i = 0; i < num_states; ++i) {
        bool is_init = (i == abstraction.get_initial_state().get_id());
        bool is_goal = abstraction.get_goals().count(i);
        oss << "    node [shape = " << (is_goal ? "doublecircle" : "circle")
            << "] " << i << ";" << endl;
        if (is_init)
            oss << "    start -> " << i << ";" << endl;
    }
    for (int state_id = 0; state_id < num_states; ++state_id) {
        map<int, vector<int>> parallel_transitions;
        auto transitions =
            abstraction.get_transition_system().get_outgoing_transitions();
        for (const Transition &t : transitions[state_id]) {
            parallel_transitions[t.target_id].push_back(t.op_id);
        }
        for (auto &pair : parallel_transitions) {
            int target = pair.first;
            vector<int> &operators = pair.second;
            sort(operators.begin(), operators.end());
            vector<string> operator_names;
            operator_names.reserve(operators.size());
            for (int op_id : operators) {
                operator_names.push_back(task_proxy.get_operators()[op_id].get_name());
            }
            oss << "    " << state_id << " -> " << target << " [label = \""
                << utils::join(operator_names, ", ") << "\"];" << endl;
        }
    }
    oss << "}" << endl;
    return oss.str();
}

void write_to_file(const string &file_name, const string &content) {
    ofstream output_file(file_name);
    if (output_file.is_open()) {
        output_file << content;
        output_file.close();
    } else {
        ABORT("failed to open " + file_name);
    }
    if (output_file.fail()) {
        ABORT("failed to write to " + file_name);
    }
}

void add_common_cegar_options(options::OptionParser &parser) {
    parser.add_list_option<shared_ptr<SubtaskGenerator>>(
        "subtasks",
        "subtask generators",
        "[landmarks(order=random), goals(order=random)]");
    parser.add_option<int>(
        "max_states",
        "maximum sum of abstract states over all abstractions",
        "infinity",
        Bounds("1", "infinity"));
    parser.add_option<int>(
        "max_transitions",
        "maximum sum of state-changing transitions (excluding self-loops) over "
        "all abstractions",
        "1M",
        Bounds("0", "infinity"));
    parser.add_option<double>(
        "max_time",
        "maximum time in seconds for building abstractions",
        "infinity",
        Bounds("0.0", "infinity"));

    add_pick_flawed_abstract_state_strategies(parser);
    add_pick_split_strategies(parser);
    add_search_strategy_option(parser);
    add_memory_padding_option(parser);
    add_dot_graph_verbosity(parser);
    utils::add_rng_options(parser);

    parser.add_option<int>(
        "max_concrete_states_per_abstract_state",
        "maximum number of flawed concrete states stored per abstract state",
        "infinity",
        Bounds("1", "infinity"));
    parser.add_option<int>(
        "max_state_expansions",
        "maximum number of state expansions per flaw search",
        "1M",
        Bounds("1", "infinity"));
}
}<|MERGE_RESOLUTION|>--- conflicted
+++ resolved
@@ -1,6 +1,5 @@
 #include "utils.h"
 
-<<<<<<< HEAD
 #include "abstract_state.h"
 #include "abstraction.h"
 #include "flaw_search.h"
@@ -8,11 +7,7 @@
 #include "transition.h"
 #include "transition_system.h"
 
-#include "../option_parser.h"
-
-=======
 #include "../plugins/plugin.h"
->>>>>>> fc711c78
 #include "../heuristics/additive_heuristic.h"
 #include "../task_utils/task_properties.h"
 #include "../utils/logging.h"
@@ -107,40 +102,33 @@
     return domain_sizes;
 }
 
-static void add_pick_flawed_abstract_state_strategies(options::OptionParser &parser) {
-    parser.add_enum_option<cegar::PickFlawedAbstractState>(
+static void add_pick_flawed_abstract_state_strategies(plugins::Feature &feature) {
+    feature.add_option<cegar::PickFlawedAbstractState>(
         "pick_flawed_abstract_state",
-        {"FIRST", "FIRST_ON_SHORTEST_PATH", "RANDOM", "MIN_H", "MAX_H", "BATCH_MIN_H"},
         "flaw-selection strategy",
-        "BATCH_MIN_H");
-}
-
-static void add_pick_split_strategies(options::OptionParser &parser) {
-    vector<string> strategies =
-    {"RANDOM", "MIN_UNWANTED", "MAX_UNWANTED", "MIN_REFINED", "MAX_REFINED",
-     "MIN_HADD", "MAX_HADD", "MIN_CG", "MAX_CG", "MAX_COVER"};
-    parser.add_enum_option<PickSplit>(
+        "batch_min_h");
+}
+
+static void add_pick_split_strategies(plugins::Feature &feature) {
+    feature.add_option<PickSplit>(
         "pick_split",
-        strategies,
         "split-selection strategy",
-        "MAX_COVER");
-    parser.add_enum_option<PickSplit>(
+        "max_cover");
+    feature.add_option<PickSplit>(
         "tiebreak_split",
-        strategies,
         "split-selection strategy for breaking ties",
-        "MAX_REFINED");
-}
-
-static void add_search_strategy_option(options::OptionParser &parser) {
-    parser.add_enum_option<SearchStrategy>(
+        "max_refined");
+}
+
+static void add_search_strategy_option(plugins::Feature &feature) {
+    feature.add_option<SearchStrategy>(
         "search_strategy",
-        {"ASTAR", "INCREMENTAL"},
         "strategy for computing abstract plans",
-        "INCREMENTAL");
-}
-
-static void add_memory_padding_option(options::OptionParser &parser) {
-    parser.add_option<int>(
+        "incremental");
+}
+
+static void add_memory_padding_option(plugins::Feature &feature) {
+    feature.add_option<int>(
         "memory_padding",
         "amount of extra memory in MB to reserve for recovering from "
         "out-of-memory situations gracefully. When the memory runs out, we "
@@ -150,15 +138,14 @@
         "blocks of memory. It is for this reason that we require a rather "
         "large amount of memory padding by default.",
         "500",
-        Bounds("0", "infinity"));
-}
-
-static void add_dot_graph_verbosity(options::OptionParser &parser) {
-    parser.add_enum_option<DotGraphVerbosity>(
+        plugins::Bounds("0", "infinity"));
+}
+
+static void add_dot_graph_verbosity(plugins::Feature &feature) {
+    feature.add_option<DotGraphVerbosity>(
         "dot_graph_verbosity",
-        {"SILENT", "WRITE_TO_CONSOLE", "WRITE_TO_FILE"},
         "verbosity of printing/writing dot graphs",
-        "SILENT");
+        "silent");
 }
 
 string create_dot_graph(const TaskProxy &task_proxy, const Abstraction &abstraction) {
@@ -212,44 +199,50 @@
     }
 }
 
-void add_common_cegar_options(options::OptionParser &parser) {
-    parser.add_list_option<shared_ptr<SubtaskGenerator>>(
+void add_common_cegar_options(plugins::Feature &feature) {
+    feature.add_list_option<shared_ptr<SubtaskGenerator>>(
         "subtasks",
         "subtask generators",
         "[landmarks(order=random), goals(order=random)]");
-    parser.add_option<int>(
+    feature.add_option<int>(
         "max_states",
         "maximum sum of abstract states over all abstractions",
         "infinity",
-        Bounds("1", "infinity"));
-    parser.add_option<int>(
+        plugins::Bounds("1", "infinity"));
+    feature.add_option<int>(
         "max_transitions",
         "maximum sum of state-changing transitions (excluding self-loops) over "
         "all abstractions",
         "1M",
-        Bounds("0", "infinity"));
-    parser.add_option<double>(
+        plugins::Bounds("0", "infinity"));
+    feature.add_option<double>(
         "max_time",
         "maximum time in seconds for building abstractions",
         "infinity",
-        Bounds("0.0", "infinity"));
-
-    add_pick_flawed_abstract_state_strategies(parser);
-    add_pick_split_strategies(parser);
-    add_search_strategy_option(parser);
-    add_memory_padding_option(parser);
-    add_dot_graph_verbosity(parser);
-    utils::add_rng_options(parser);
-
-    parser.add_option<int>(
+        plugins::Bounds("0.0", "infinity"));
+
+    add_pick_flawed_abstract_state_strategies(feature);
+    add_pick_split_strategies(feature);
+    add_search_strategy_option(feature);
+    add_memory_padding_option(feature);
+    add_dot_graph_verbosity(feature);
+    utils::add_rng_options(feature);
+
+    feature.add_option<int>(
         "max_concrete_states_per_abstract_state",
         "maximum number of flawed concrete states stored per abstract state",
         "infinity",
-        Bounds("1", "infinity"));
-    parser.add_option<int>(
+        plugins::Bounds("1", "infinity"));
+    feature.add_option<int>(
         "max_state_expansions",
         "maximum number of state expansions per flaw search",
         "1M",
-        Bounds("1", "infinity"));
-}
+        plugins::Bounds("1", "infinity"));
+}
+
+static plugins::TypedEnumPlugin<DotGraphVerbosity> _enum_plugin({
+        {"silent", ""},
+        {"write_to_console", ""},
+        {"write_to_file", ""}
+    });
 }