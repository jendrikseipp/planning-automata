--- conflicted
+++ resolved
@@ -98,13 +98,10 @@
     bool is_more_general_than(const AbstractState &other) const;
 
 public:
-<<<<<<< HEAD
     AbstractState(const AbstractState &) = delete;
 
     AbstractState(AbstractState &&other);
 
-=======
->>>>>>> 163f8444
     // Return the size of var's abstract domain for this state.
     int count(int var) const;
 
