#include "abstraction.h"

#include "abstract_state.h"
#include "refinement_hierarchy.h"
#include "transition.h"
#include "transition_system.h"
#include "utils.h"

#include "../globals.h"

#include "../task_utils/task_properties.h"
#include "../utils/language.h"
#include "../utils/logging.h"
#include "../utils/math.h"
#include "../utils/memory.h"

#include <algorithm>
#include <cassert>
#include <iostream>
#include <unordered_map>

using namespace std;

namespace cegar {
<<<<<<< HEAD
struct Flaw {
    // Last concrete and abstract state reached while tracing solution.
    const State concrete_state;
    // TODO: After conversion to smart pointers, store as unique_ptr?
    AbstractState *current_abstract_state;
    // Hypothetical Cartesian set we would have liked to reach.
    const AbstractState desired_abstract_state;

    Flaw(
        State &&concrete_state,
        AbstractState *current_abstract_state,
        AbstractState &&desired_abstract_state)
        : concrete_state(move(concrete_state)),
          current_abstract_state(current_abstract_state),
          desired_abstract_state(move(desired_abstract_state)) {
        assert(this->current_abstract_state->includes(this->concrete_state));
    }

    vector<Split> get_possible_splits() const {
        vector<Split> splits;
        /*
          For each fact in the concrete state that is not contained in the
          desired abstract state, loop over all values in the domain of the
          corresponding variable. The values that are in both the current and
          the desired abstract state are the "wanted" ones, i.e., the ones that
          we want to split off.
        */
        for (FactProxy wanted_fact_proxy : concrete_state) {
            FactPair fact = wanted_fact_proxy.get_pair();
            if (!desired_abstract_state.contains(fact.var, fact.value)) {
                VariableProxy var = wanted_fact_proxy.get_variable();
                int var_id = var.get_id();
                vector<int> wanted;
                for (int value = 0; value < var.get_domain_size(); ++value) {
                    if (current_abstract_state->contains(var_id, value) &&
                        desired_abstract_state.contains(var_id, value)) {
                        wanted.push_back(value);
                    }
                }
                assert(!wanted.empty());
                splits.emplace_back(var_id, move(wanted));
            }
        }
        assert(!splits.empty());
        return splits;
    }
};

Abstraction::Abstraction(
    const shared_ptr<AbstractTask> task,
    int max_states,
    int max_non_looping_transitions,
    double max_time,
    bool use_general_costs,
    PickSplit pick,
    utils::RandomNumberGenerator &rng,
    bool debug)
    : task(task),
      task_proxy(*task),
      max_states(max_states),
      max_non_looping_transitions(max_non_looping_transitions),
      use_general_costs(use_general_costs),
      abstract_search(task_properties::get_operator_costs(task_proxy), states),
      split_selector(task, pick),
      transition_updater(task_proxy.get_operators()),
      timer(max_time),
      init(nullptr),
      deviations(0),
      unmet_preconditions(0),
      unmet_goals(0),
      refinement_hierarchy(utils::make_unique_ptr<RefinementHierarchy>(task)),
      debug(debug) {
    assert(max_states >= 1);
    g_log << "Start building abstraction." << endl;
    cout << "Maximum number of states: " << max_states << endl;
    cout << "Maximum number of transitions: "
         << max_non_looping_transitions << endl;
    build(rng);
    g_log << "Done building abstraction." << endl;
    cout << "Time for building abstraction: " << timer.get_elapsed_time() << endl;

    /* Even if we found a concrete solution, we might have refined in the
       last iteration, so we should update the distances. */
    update_h_and_g_values();

    print_statistics();
    set_state_ids();
=======
Abstraction::Abstraction(const shared_ptr<AbstractTask> &task, bool debug)
    : transition_system(utils::make_unique_ptr<TransitionSystem>(TaskProxy(*task).get_operators())),
      concrete_initial_state(TaskProxy(*task).get_initial_state()),
      goal_facts(task_properties::get_fact_pairs(TaskProxy(*task).get_goals())),
      init(nullptr),
      refinement_hierarchy(utils::make_unique_ptr<RefinementHierarchy>(task)),
      debug(debug) {
    initialize_trivial_abstraction(get_domain_sizes(TaskProxy(*task)));
>>>>>>> c2bf4c7e
}

Abstraction::~Abstraction() {
    for (AbstractState *state : states)
        delete state;
}

<<<<<<< HEAD
vector<int> Abstraction::get_h_values() const {
    vector<int> h_values(states.size(), -1);
    for (const AbstractState *state: states) {
        int state_id = state->get_node()->get_state_id();
        h_values[state_id] = state->get_h_value();
    }
    assert(all_of(h_values.begin(), h_values.end(), [](int h) {return h != -1; }));
    return h_values;
}

bool Abstraction::is_goal(AbstractState *state) const {
    return goals.count(state) == 1;
=======
const AbstractStates &Abstraction::get_states() const {
    return states;
>>>>>>> c2bf4c7e
}

AbstractState *Abstraction::get_initial_state() const {
    return init;
}

<<<<<<< HEAD
void Abstraction::create_trivial_abstraction() {
    init = AbstractState::get_trivial_abstract_state(
        task_proxy, refinement_hierarchy->get_root());
    transition_updater.add_loops_to_trivial_abstract_state(init);
    goals.insert(init);
    states.insert(init);
}

bool Abstraction::may_keep_refining() const {
    return !utils::is_out_of_memory() &&
           get_num_states() < max_states &&
           transition_updater.get_num_non_loops() < max_non_looping_transitions &&
           !timer.is_expired();
=======
int Abstraction::get_num_states() const {
    return states.size();
}

const Goals &Abstraction::get_goals() const {
    return goals;
>>>>>>> c2bf4c7e
}

AbstractState *Abstraction::get_state(int state_id) const {
    assert(utils::in_bounds(state_id, states));
    return states[state_id];
}

const TransitionSystem &Abstraction::get_transition_system() const {
    return *transition_system;
}

unique_ptr<RefinementHierarchy> Abstraction::extract_refinement_hierarchy() {
    assert(refinement_hierarchy);
    return move(refinement_hierarchy);
}

void Abstraction::mark_all_states_as_goals() {
    goals.clear();
    for (const AbstractState *state : states) {
        goals.insert(state->get_id());
    }
}

void Abstraction::initialize_trivial_abstraction(const vector<int> &domain_sizes) {
    init = AbstractState::get_trivial_abstract_state(
        domain_sizes, refinement_hierarchy->get_root());
    goals.insert(init->get_id());
    states.push_back(init);
}

void Abstraction::refine(AbstractState *state, int var, const vector<int> &wanted) {
    if (debug)
        cout << "Refine " << *state << " for " << var << "=" << wanted << endl;

    int v_id = state->get_id();
    // Reuse state ID from obsolete parent to obtain consecutive IDs.
    int v1_id = v_id;
    int v2_id = get_num_states();
    pair<AbstractState *, AbstractState *> new_states = state->split(
        var, wanted, v1_id, v2_id);
    AbstractState *v1 = new_states.first;
    AbstractState *v2 = new_states.second;
    delete state;
    states[v1_id] = v1;
    assert(static_cast<int>(states.size()) == v2_id);
    states.push_back(v2);

    /*
      Due to the way we split the state into v1 and v2, v2 is never the new
      initial state and v1 is never a goal state.
    */
    if (state == init) {
<<<<<<< HEAD
        assert(v1->includes(task_proxy.get_initial_state()));
        assert(!v2->includes(task_proxy.get_initial_state()));
        init = v1;
        if (debug)
            cout << "New init state: " << *init << endl;
    }
    if (is_goal(state)) {
        goals.erase(state);
        goals.insert(v2);
        if (debug)
            cout << "New/additional goal state: " << *v2 << endl;
    }

    int num_states = get_num_states();
    if (num_states % 1000 == 0) {
        g_log << num_states << "/" << max_states << " states, "
              << transition_updater.get_num_non_loops() << "/"
              << max_non_looping_transitions << " transitions" << endl;
    }

    delete state;
}

unique_ptr<Flaw> Abstraction::find_flaw(const Solution &solution) {
    if (debug)
        cout << "Check solution:" << endl;

    AbstractState *abstract_state = init;
    State concrete_state = task_proxy.get_initial_state();
    assert(abstract_state->includes(concrete_state));

    if (debug)
        cout << "  Initial abstract state: " << *abstract_state << endl;

    for (const Transition &step : solution) {
        if (utils::is_out_of_memory())
            break;
        OperatorProxy op = task_proxy.get_operators()[step.op_id];
        AbstractState *next_abstract_state = step.target;
        if (task_properties::is_applicable(op, concrete_state)) {
            if (debug)
                cout << "  Move to " << *next_abstract_state << " with "
                     << op.get_name() << endl;
            State next_concrete_state = concrete_state.get_successor(op);
            if (!next_abstract_state->includes(next_concrete_state)) {
                if (debug)
                    cout << "  Paths deviate." << endl;
                ++deviations;
                return utils::make_unique_ptr<Flaw>(
                    move(concrete_state),
                    abstract_state,
                    next_abstract_state->regress(op));
            }
            abstract_state = next_abstract_state;
            concrete_state = move(next_concrete_state);
=======
        if (v1->includes(concrete_initial_state)) {
            assert(!v2->includes(concrete_initial_state));
            init = v1;
>>>>>>> c2bf4c7e
        } else {
            assert(v2->includes(concrete_initial_state));
            init = v2;
        }
        if (debug) {
            cout << "New init state #" << init->get_id() << ": " << *init << endl;
        }
    }
<<<<<<< HEAD
    assert(is_goal(abstract_state));
    if (task_properties::is_goal_state(task_proxy, concrete_state)) {
        // We found a concrete solution.
        return nullptr;
    } else {
        if (debug)
            cout << "  Goal test failed." << endl;
        ++unmet_goals;
        return utils::make_unique_ptr<Flaw>(
            move(concrete_state),
            abstract_state,
            AbstractState::get_abstract_state(
                task_proxy, task_proxy.get_goals()));
    }
}

void Abstraction::update_h_and_g_values() {
    abstract_search.backwards_dijkstra(goals);
    for (AbstractState *state : states) {
        state->increase_h_value_to(state->get_search_info().get_g_value());
    }
    // Update g values.
    // TODO: updating h values overwrites g values. Find better solution.
    abstract_search.forward_dijkstra(init);
}

int Abstraction::get_h_value_of_initial_state() const {
    return init->get_h_value();
}

void Abstraction::set_state_ids() {
    int state_id = 0;
    for (const AbstractState *state: states) {
        state->get_node()->set_state_id(state_id++);
    }
}

vector<int> Abstraction::compute_looping_operators() const {
    int num_operators = task_proxy.get_operators().size();

    vector<bool> operator_induces_self_loop(num_operators, false);
    for (AbstractState *state : states) {
        for (int op_id : state->get_loops()) {
            operator_induces_self_loop[op_id] = true;
        }
    }

    vector<int> looping_operators;
    for (int op_id = 0; op_id < num_operators; ++op_id) {
        if (operator_induces_self_loop[op_id]) {
            looping_operators.push_back(op_id);
        }
    }
    looping_operators.shrink_to_fit();
    return looping_operators;
}

vector<int> Abstraction::get_saturated_costs() {
    const int num_ops = task_proxy.get_operators().size();
    const int min_cost = use_general_costs ? -INF : 0;

    vector<int> saturated_costs(num_ops, min_cost);
    for (AbstractState *state : states) {
        const int g = state->get_search_info().get_g_value();
        const int h = state->get_h_value();

        /*
          No need to maintain goal distances of unreachable (g == INF)
          and dead end states (h == INF).

          Note that the "succ_h == INF" test below is sufficient for
          ignoring dead end states. The "h == INF" test is a speed
          optimization.
        */
        if (g == INF || h == INF)
            continue;

        for (const Transition &transition: state->get_outgoing_transitions()) {
            const AbstractState *successor = transition.target;
            const int succ_h = successor->get_h_value();

            if (succ_h == INF)
                continue;

            const int op_id = transition.op_id;
            const int needed = h - succ_h;
            saturated_costs[op_id] = max(saturated_costs[op_id], needed);
=======
    if (goals.count(v_id)) {
        goals.erase(v_id);
        if (v1->includes(goal_facts)) {
            goals.insert(v1_id);
>>>>>>> c2bf4c7e
        }
        if (v2->includes(goal_facts)) {
            goals.insert(v2_id);
        }
        if (debug) {
            cout << "goal states: " << goals.size() << endl;
        }
    }

    transition_system->rewire(states, v_id, v1, v2, var);
}

void Abstraction::print_statistics() const {
    cout << "States: " << get_num_states() << endl;
    cout << "Goal states: " << goals.size() << endl;
    transition_system->print_statistics();
    // The initial state always holds its exact abstract goal distance.
    cout << "Init h: " << init->get_goal_distance_estimate() << endl;
}
}<|MERGE_RESOLUTION|>--- conflicted
+++ resolved
@@ -9,7 +9,6 @@
 #include "../globals.h"
 
 #include "../task_utils/task_properties.h"
-#include "../utils/language.h"
 #include "../utils/logging.h"
 #include "../utils/math.h"
 #include "../utils/memory.h"
@@ -22,95 +21,6 @@
 using namespace std;
 
 namespace cegar {
-<<<<<<< HEAD
-struct Flaw {
-    // Last concrete and abstract state reached while tracing solution.
-    const State concrete_state;
-    // TODO: After conversion to smart pointers, store as unique_ptr?
-    AbstractState *current_abstract_state;
-    // Hypothetical Cartesian set we would have liked to reach.
-    const AbstractState desired_abstract_state;
-
-    Flaw(
-        State &&concrete_state,
-        AbstractState *current_abstract_state,
-        AbstractState &&desired_abstract_state)
-        : concrete_state(move(concrete_state)),
-          current_abstract_state(current_abstract_state),
-          desired_abstract_state(move(desired_abstract_state)) {
-        assert(this->current_abstract_state->includes(this->concrete_state));
-    }
-
-    vector<Split> get_possible_splits() const {
-        vector<Split> splits;
-        /*
-          For each fact in the concrete state that is not contained in the
-          desired abstract state, loop over all values in the domain of the
-          corresponding variable. The values that are in both the current and
-          the desired abstract state are the "wanted" ones, i.e., the ones that
-          we want to split off.
-        */
-        for (FactProxy wanted_fact_proxy : concrete_state) {
-            FactPair fact = wanted_fact_proxy.get_pair();
-            if (!desired_abstract_state.contains(fact.var, fact.value)) {
-                VariableProxy var = wanted_fact_proxy.get_variable();
-                int var_id = var.get_id();
-                vector<int> wanted;
-                for (int value = 0; value < var.get_domain_size(); ++value) {
-                    if (current_abstract_state->contains(var_id, value) &&
-                        desired_abstract_state.contains(var_id, value)) {
-                        wanted.push_back(value);
-                    }
-                }
-                assert(!wanted.empty());
-                splits.emplace_back(var_id, move(wanted));
-            }
-        }
-        assert(!splits.empty());
-        return splits;
-    }
-};
-
-Abstraction::Abstraction(
-    const shared_ptr<AbstractTask> task,
-    int max_states,
-    int max_non_looping_transitions,
-    double max_time,
-    bool use_general_costs,
-    PickSplit pick,
-    utils::RandomNumberGenerator &rng,
-    bool debug)
-    : task(task),
-      task_proxy(*task),
-      max_states(max_states),
-      max_non_looping_transitions(max_non_looping_transitions),
-      use_general_costs(use_general_costs),
-      abstract_search(task_properties::get_operator_costs(task_proxy), states),
-      split_selector(task, pick),
-      transition_updater(task_proxy.get_operators()),
-      timer(max_time),
-      init(nullptr),
-      deviations(0),
-      unmet_preconditions(0),
-      unmet_goals(0),
-      refinement_hierarchy(utils::make_unique_ptr<RefinementHierarchy>(task)),
-      debug(debug) {
-    assert(max_states >= 1);
-    g_log << "Start building abstraction." << endl;
-    cout << "Maximum number of states: " << max_states << endl;
-    cout << "Maximum number of transitions: "
-         << max_non_looping_transitions << endl;
-    build(rng);
-    g_log << "Done building abstraction." << endl;
-    cout << "Time for building abstraction: " << timer.get_elapsed_time() << endl;
-
-    /* Even if we found a concrete solution, we might have refined in the
-       last iteration, so we should update the distances. */
-    update_h_and_g_values();
-
-    print_statistics();
-    set_state_ids();
-=======
 Abstraction::Abstraction(const shared_ptr<AbstractTask> &task, bool debug)
     : transition_system(utils::make_unique_ptr<TransitionSystem>(TaskProxy(*task).get_operators())),
       concrete_initial_state(TaskProxy(*task).get_initial_state()),
@@ -119,7 +29,6 @@
       refinement_hierarchy(utils::make_unique_ptr<RefinementHierarchy>(task)),
       debug(debug) {
     initialize_trivial_abstraction(get_domain_sizes(TaskProxy(*task)));
->>>>>>> c2bf4c7e
 }
 
 Abstraction::~Abstraction() {
@@ -127,51 +36,20 @@
         delete state;
 }
 
-<<<<<<< HEAD
-vector<int> Abstraction::get_h_values() const {
-    vector<int> h_values(states.size(), -1);
-    for (const AbstractState *state: states) {
-        int state_id = state->get_node()->get_state_id();
-        h_values[state_id] = state->get_h_value();
-    }
-    assert(all_of(h_values.begin(), h_values.end(), [](int h) {return h != -1; }));
-    return h_values;
-}
-
-bool Abstraction::is_goal(AbstractState *state) const {
-    return goals.count(state) == 1;
-=======
 const AbstractStates &Abstraction::get_states() const {
     return states;
->>>>>>> c2bf4c7e
 }
 
 AbstractState *Abstraction::get_initial_state() const {
     return init;
 }
 
-<<<<<<< HEAD
-void Abstraction::create_trivial_abstraction() {
-    init = AbstractState::get_trivial_abstract_state(
-        task_proxy, refinement_hierarchy->get_root());
-    transition_updater.add_loops_to_trivial_abstract_state(init);
-    goals.insert(init);
-    states.insert(init);
-}
-
-bool Abstraction::may_keep_refining() const {
-    return !utils::is_out_of_memory() &&
-           get_num_states() < max_states &&
-           transition_updater.get_num_non_loops() < max_non_looping_transitions &&
-           !timer.is_expired();
-=======
 int Abstraction::get_num_states() const {
     return states.size();
 }
 
 const Goals &Abstraction::get_goals() const {
     return goals;
->>>>>>> c2bf4c7e
 }
 
 AbstractState *Abstraction::get_state(int state_id) const {
@@ -224,67 +102,9 @@
       initial state and v1 is never a goal state.
     */
     if (state == init) {
-<<<<<<< HEAD
-        assert(v1->includes(task_proxy.get_initial_state()));
-        assert(!v2->includes(task_proxy.get_initial_state()));
-        init = v1;
-        if (debug)
-            cout << "New init state: " << *init << endl;
-    }
-    if (is_goal(state)) {
-        goals.erase(state);
-        goals.insert(v2);
-        if (debug)
-            cout << "New/additional goal state: " << *v2 << endl;
-    }
-
-    int num_states = get_num_states();
-    if (num_states % 1000 == 0) {
-        g_log << num_states << "/" << max_states << " states, "
-              << transition_updater.get_num_non_loops() << "/"
-              << max_non_looping_transitions << " transitions" << endl;
-    }
-
-    delete state;
-}
-
-unique_ptr<Flaw> Abstraction::find_flaw(const Solution &solution) {
-    if (debug)
-        cout << "Check solution:" << endl;
-
-    AbstractState *abstract_state = init;
-    State concrete_state = task_proxy.get_initial_state();
-    assert(abstract_state->includes(concrete_state));
-
-    if (debug)
-        cout << "  Initial abstract state: " << *abstract_state << endl;
-
-    for (const Transition &step : solution) {
-        if (utils::is_out_of_memory())
-            break;
-        OperatorProxy op = task_proxy.get_operators()[step.op_id];
-        AbstractState *next_abstract_state = step.target;
-        if (task_properties::is_applicable(op, concrete_state)) {
-            if (debug)
-                cout << "  Move to " << *next_abstract_state << " with "
-                     << op.get_name() << endl;
-            State next_concrete_state = concrete_state.get_successor(op);
-            if (!next_abstract_state->includes(next_concrete_state)) {
-                if (debug)
-                    cout << "  Paths deviate." << endl;
-                ++deviations;
-                return utils::make_unique_ptr<Flaw>(
-                    move(concrete_state),
-                    abstract_state,
-                    next_abstract_state->regress(op));
-            }
-            abstract_state = next_abstract_state;
-            concrete_state = move(next_concrete_state);
-=======
         if (v1->includes(concrete_initial_state)) {
             assert(!v2->includes(concrete_initial_state));
             init = v1;
->>>>>>> c2bf4c7e
         } else {
             assert(v2->includes(concrete_initial_state));
             init = v2;
@@ -293,100 +113,10 @@
             cout << "New init state #" << init->get_id() << ": " << *init << endl;
         }
     }
-<<<<<<< HEAD
-    assert(is_goal(abstract_state));
-    if (task_properties::is_goal_state(task_proxy, concrete_state)) {
-        // We found a concrete solution.
-        return nullptr;
-    } else {
-        if (debug)
-            cout << "  Goal test failed." << endl;
-        ++unmet_goals;
-        return utils::make_unique_ptr<Flaw>(
-            move(concrete_state),
-            abstract_state,
-            AbstractState::get_abstract_state(
-                task_proxy, task_proxy.get_goals()));
-    }
-}
-
-void Abstraction::update_h_and_g_values() {
-    abstract_search.backwards_dijkstra(goals);
-    for (AbstractState *state : states) {
-        state->increase_h_value_to(state->get_search_info().get_g_value());
-    }
-    // Update g values.
-    // TODO: updating h values overwrites g values. Find better solution.
-    abstract_search.forward_dijkstra(init);
-}
-
-int Abstraction::get_h_value_of_initial_state() const {
-    return init->get_h_value();
-}
-
-void Abstraction::set_state_ids() {
-    int state_id = 0;
-    for (const AbstractState *state: states) {
-        state->get_node()->set_state_id(state_id++);
-    }
-}
-
-vector<int> Abstraction::compute_looping_operators() const {
-    int num_operators = task_proxy.get_operators().size();
-
-    vector<bool> operator_induces_self_loop(num_operators, false);
-    for (AbstractState *state : states) {
-        for (int op_id : state->get_loops()) {
-            operator_induces_self_loop[op_id] = true;
-        }
-    }
-
-    vector<int> looping_operators;
-    for (int op_id = 0; op_id < num_operators; ++op_id) {
-        if (operator_induces_self_loop[op_id]) {
-            looping_operators.push_back(op_id);
-        }
-    }
-    looping_operators.shrink_to_fit();
-    return looping_operators;
-}
-
-vector<int> Abstraction::get_saturated_costs() {
-    const int num_ops = task_proxy.get_operators().size();
-    const int min_cost = use_general_costs ? -INF : 0;
-
-    vector<int> saturated_costs(num_ops, min_cost);
-    for (AbstractState *state : states) {
-        const int g = state->get_search_info().get_g_value();
-        const int h = state->get_h_value();
-
-        /*
-          No need to maintain goal distances of unreachable (g == INF)
-          and dead end states (h == INF).
-
-          Note that the "succ_h == INF" test below is sufficient for
-          ignoring dead end states. The "h == INF" test is a speed
-          optimization.
-        */
-        if (g == INF || h == INF)
-            continue;
-
-        for (const Transition &transition: state->get_outgoing_transitions()) {
-            const AbstractState *successor = transition.target;
-            const int succ_h = successor->get_h_value();
-
-            if (succ_h == INF)
-                continue;
-
-            const int op_id = transition.op_id;
-            const int needed = h - succ_h;
-            saturated_costs[op_id] = max(saturated_costs[op_id], needed);
-=======
     if (goals.count(v_id)) {
         goals.erase(v_id);
         if (v1->includes(goal_facts)) {
             goals.insert(v1_id);
->>>>>>> c2bf4c7e
         }
         if (v2->includes(goal_facts)) {
             goals.insert(v2_id);
