#ifndef CEGAR_CARTESIAN_HEURISTIC_FUNCTION_H
#define CEGAR_CARTESIAN_HEURISTIC_FUNCTION_H

#include <memory>
#include <vector>

class State;

namespace cegar {
<<<<<<< HEAD
class RefinementHierarchy;

=======
>>>>>>> fd31fc30
/*
  Store RefinementHierarchy and subtask for looking up heuristic values
  efficiently.
*/
class CartesianHeuristicFunction {
<<<<<<< HEAD
    std::shared_ptr<RefinementHierarchy> refinement_hierarchy;
    std::vector<int> h_values;

public:
    CartesianHeuristicFunction(
        const std::shared_ptr<RefinementHierarchy> &hierarchy,
        std::vector<int> &&h_values);
=======
    const std::shared_ptr<AbstractTask> task;
    TaskProxy task_proxy;
    RefinementHierarchy refinement_hierarchy;

public:
    CartesianHeuristicFunction(
        const std::shared_ptr<AbstractTask> &task,
        RefinementHierarchy &&hierarchy);

    // Visual Studio 2013 needs an explicit implementation.
    CartesianHeuristicFunction(CartesianHeuristicFunction &&other)
        : task(std::move(other.task)),
          task_proxy(std::move(other.task_proxy)),
          refinement_hierarchy(std::move(other.refinement_hierarchy)) {
    }
>>>>>>> fd31fc30

    int get_value(const State &parent_state) const;
};
}

#endif<|MERGE_RESOLUTION|>--- conflicted
+++ resolved
@@ -7,17 +7,13 @@
 class State;
 
 namespace cegar {
-<<<<<<< HEAD
 class RefinementHierarchy;
 
-=======
->>>>>>> fd31fc30
 /*
   Store RefinementHierarchy and subtask for looking up heuristic values
   efficiently.
 */
 class CartesianHeuristicFunction {
-<<<<<<< HEAD
     std::shared_ptr<RefinementHierarchy> refinement_hierarchy;
     std::vector<int> h_values;
 
@@ -25,23 +21,12 @@
     CartesianHeuristicFunction(
         const std::shared_ptr<RefinementHierarchy> &hierarchy,
         std::vector<int> &&h_values);
-=======
-    const std::shared_ptr<AbstractTask> task;
-    TaskProxy task_proxy;
-    RefinementHierarchy refinement_hierarchy;
-
-public:
-    CartesianHeuristicFunction(
-        const std::shared_ptr<AbstractTask> &task,
-        RefinementHierarchy &&hierarchy);
 
     // Visual Studio 2013 needs an explicit implementation.
     CartesianHeuristicFunction(CartesianHeuristicFunction &&other)
-        : task(std::move(other.task)),
-          task_proxy(std::move(other.task_proxy)),
-          refinement_hierarchy(std::move(other.refinement_hierarchy)) {
+        : refinement_hierarchy(std::move(other.refinement_hierarchy)),
+          h_values(std::move(other.h_values)) {
     }
->>>>>>> fd31fc30
 
     int get_value(const State &parent_state) const;
 };
