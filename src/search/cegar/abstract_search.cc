#include "abstract_search.h"

#include "abstract_state.h"
#include "transition_system.h"
#include "utils.h"

#include "../utils/memory.h"

#include <cassert>

using namespace std;

namespace cegar {
AbstractSearch::AbstractSearch(
    const vector<int> &operator_costs)
    : operator_costs(operator_costs) {
}

void AbstractSearch::reset(int num_states) {
    open_queue.clear();
    search_info.resize(num_states);
    for (AbstractSearchInfo &info : search_info) {
        info.reset();
    }
}

vector<int> AbstractSearch::get_g_values() const {
    vector<int> g_values;
    g_values.reserve(search_info.size());
    for (const AbstractSearchInfo &info : search_info) {
        g_values.push_back(info.get_g_value());
    }
    return g_values;
}

unique_ptr<Solution> AbstractSearch::find_solution(
    const vector<Transitions> &transitions,
    const AbstractStates &states, int init_id, const Goals &goal_ids) {
    assert(transitions.size() == states.size());
    int num_states = states.size();
    reset(num_states);
    for (int state_id = 0; state_id < num_states; ++state_id) {
        search_info[state_id].increase_h_value_to(
            states[state_id]->get_goal_distance_estimate());
    }
    search_info[init_id].decrease_g_value_to(0);
    open_queue.push(search_info[init_id].get_h_value(), init_id);
    int goal_id = astar_search(transitions, true, &goal_ids);
    open_queue.clear();
    bool has_found_solution = (goal_id != UNDEFINED);
    if (has_found_solution) {
        return extract_solution(init_id, goal_id);
    }
    return nullptr;
}

vector<int> AbstractSearch::compute_distances(
    const vector<Transitions> &transitions, const unordered_set<int> &start_ids) {
    reset(transitions.size());
    for (int goal_id : start_ids) {
        search_info[goal_id].decrease_g_value_to(0);
        open_queue.push(0, goal_id);
    }
    astar_search(transitions, false);
    open_queue.clear();
    return get_g_values();
}

int AbstractSearch::astar_search(
    const vector<Transitions> &transitions, bool use_h, const Goals *goals) {
    assert((use_h && goals) || (!use_h && !goals));
    while (!open_queue.empty()) {
        pair<int, int> top_pair = open_queue.pop();
        int old_f = top_pair.first;
        int state_id = top_pair.second;

        const int g = search_info[state_id].get_g_value();
        assert(0 <= g && g < INF);
        int new_f = g;
        if (use_h)
            new_f += search_info[state_id].get_h_value();
        assert(new_f <= old_f);
        if (new_f < old_f)
            continue;
<<<<<<< HEAD
        if (goals && goals->count(state) == 1) {
            open_queue.clear();
            return state;
=======
        if (goals && goals->count(state_id) == 1) {
            return state_id;
>>>>>>> c2bf4c7e
        }
        assert(utils::in_bounds(state_id, transitions));
        for (const Transition &transition : transitions[state_id]) {
            int op_id = transition.op_id;
            int succ_id = transition.target_id;

            assert(utils::in_bounds(op_id, operator_costs));
            const int op_cost = operator_costs[op_id];
            assert(op_cost >= 0);
            int succ_g = (op_cost == INF) ? INF : g + op_cost;
            assert(succ_g >= 0);

            if (succ_g < search_info[succ_id].get_g_value()) {
                search_info[succ_id].decrease_g_value_to(succ_g);
                int f = succ_g;
                if (use_h) {
                    int h = search_info[succ_id].get_h_value();
                    if (h == INF)
                        continue;
                    f += h;
                }
                assert(f >= 0);
                assert(f != INF);
<<<<<<< HEAD
                open_queue.push(f, successor);
                successor->get_search_info().set_incoming_transition(
                    Transition(op_id, state));
=======
                open_queue.push(f, succ_id);
                search_info[succ_id].set_incoming_transition(Transition(op_id, state_id));
>>>>>>> c2bf4c7e
            }
        }
    }
    return UNDEFINED;
}

<<<<<<< HEAD
void AbstractSearch::extract_solution(
    AbstractState *init, AbstractState *goal) {
    AbstractState *current = goal;
    while (current != init) {
        const Transition &prev =
            current->get_search_info().get_incoming_transition();
        solution.emplace_front(prev.op_id, current);
        assert(utils::in_bounds(prev.op_id, operator_costs));
        const int prev_op_cost = operator_costs[prev.op_id];
        assert(prev_op_cost != INF);
        prev.target->increase_h_value_to(current->get_h_value() + prev_op_cost);
        assert(prev.target != current);
        current = prev.target;
=======
unique_ptr<Solution> AbstractSearch::extract_solution(int init_id, int goal_id) const {
    unique_ptr<Solution> solution = utils::make_unique_ptr<Solution>();
    int current_id = goal_id;
    while (current_id != init_id) {
        const Transition &prev = search_info[current_id].get_incoming_transition();
        solution->emplace_front(prev.op_id, current_id);
        assert(prev.target_id != current_id);
        current_id = prev.target_id;
>>>>>>> c2bf4c7e
    }
    return solution;
}
}<|MERGE_RESOLUTION|>--- conflicted
+++ resolved
@@ -82,14 +82,9 @@
         assert(new_f <= old_f);
         if (new_f < old_f)
             continue;
-<<<<<<< HEAD
-        if (goals && goals->count(state) == 1) {
+        if (goals && goals->count(state_id) == 1) {
             open_queue.clear();
-            return state;
-=======
-        if (goals && goals->count(state_id) == 1) {
             return state_id;
->>>>>>> c2bf4c7e
         }
         assert(utils::in_bounds(state_id, transitions));
         for (const Transition &transition : transitions[state_id]) {
@@ -113,35 +108,14 @@
                 }
                 assert(f >= 0);
                 assert(f != INF);
-<<<<<<< HEAD
-                open_queue.push(f, successor);
-                successor->get_search_info().set_incoming_transition(
-                    Transition(op_id, state));
-=======
                 open_queue.push(f, succ_id);
                 search_info[succ_id].set_incoming_transition(Transition(op_id, state_id));
->>>>>>> c2bf4c7e
             }
         }
     }
     return UNDEFINED;
 }
 
-<<<<<<< HEAD
-void AbstractSearch::extract_solution(
-    AbstractState *init, AbstractState *goal) {
-    AbstractState *current = goal;
-    while (current != init) {
-        const Transition &prev =
-            current->get_search_info().get_incoming_transition();
-        solution.emplace_front(prev.op_id, current);
-        assert(utils::in_bounds(prev.op_id, operator_costs));
-        const int prev_op_cost = operator_costs[prev.op_id];
-        assert(prev_op_cost != INF);
-        prev.target->increase_h_value_to(current->get_h_value() + prev_op_cost);
-        assert(prev.target != current);
-        current = prev.target;
-=======
 unique_ptr<Solution> AbstractSearch::extract_solution(int init_id, int goal_id) const {
     unique_ptr<Solution> solution = utils::make_unique_ptr<Solution>();
     int current_id = goal_id;
@@ -150,7 +124,6 @@
         solution->emplace_front(prev.op_id, current_id);
         assert(prev.target_id != current_id);
         current_id = prev.target_id;
->>>>>>> c2bf4c7e
     }
     return solution;
 }
