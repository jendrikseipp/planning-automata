#include "cegar.h"

#include "abstraction.h"
#include "abstract_state.h"
#include "transition_system.h"
#include "utils.h"

#include "../globals.h"

#include "../task_utils/task_properties.h"
#include "../utils/language.h"
#include "../utils/logging.h"
#include "../utils/math.h"
#include "../utils/memory.h"

#include <algorithm>
#include <cassert>
#include <iostream>
#include <unordered_map>

using namespace std;

namespace cegar {
struct Flaw {
    // Last concrete and abstract state reached while tracing solution.
    const State concrete_state;
    // TODO: After conversion to smart pointers, store as unique_ptr?
    AbstractState *current_abstract_state;
    // Hypothetical Cartesian set we would have liked to reach.
    const AbstractState desired_abstract_state;

    Flaw(
        State &&concrete_state,
        AbstractState *current_abstract_state,
        AbstractState &&desired_abstract_state)
        : concrete_state(move(concrete_state)),
          current_abstract_state(current_abstract_state),
          desired_abstract_state(move(desired_abstract_state)) {
        assert(this->current_abstract_state->includes(this->concrete_state));
    }

    vector<Split> get_possible_splits() const {
        vector<Split> splits;
        /*
          For each fact in the concrete state that is not contained in the
          desired abstract state, loop over all values in the domain of the
          corresponding variable. The values that are in both the current and
          the desired abstract state are the "wanted" ones, i.e., the ones that
          we want to split off.
        */
        for (FactProxy wanted_fact_proxy : concrete_state) {
            FactPair fact = wanted_fact_proxy.get_pair();
            if (!desired_abstract_state.contains(fact.var, fact.value)) {
                VariableProxy var = wanted_fact_proxy.get_variable();
                int var_id = var.get_id();
                vector<int> wanted;
                for (int value = 0; value < var.get_domain_size(); ++value) {
                    if (current_abstract_state->contains(var_id, value) &&
                        desired_abstract_state.contains(var_id, value)) {
                        wanted.push_back(value);
                    }
                }
                assert(!wanted.empty());
                splits.emplace_back(var_id, move(wanted));
            }
        }
        assert(!splits.empty());
        return splits;
    }
};

CEGAR::CEGAR(
    const shared_ptr<AbstractTask> &task,
    int max_states,
    int max_non_looping_transitions,
    double max_time,
    PickSplit pick,
    utils::RandomNumberGenerator &rng,
    bool debug)
    : task_proxy(*task),
      domain_sizes(get_domain_sizes(task_proxy)),
      max_states(max_states),
      max_non_looping_transitions(max_non_looping_transitions),
      split_selector(task, pick),
      abstraction(utils::make_unique_ptr<Abstraction>(task, debug)),
      abstract_search(task_properties::get_operator_costs(task_proxy)),
      timer(max_time),
      debug(debug) {
    assert(max_states >= 1);
    g_log << "Start building abstraction." << endl;
    cout << "Maximum number of states: " << max_states << endl;
    cout << "Maximum number of transitions: "
         << max_non_looping_transitions << endl;
    refinement_loop(rng);
    g_log << "Done building abstraction." << endl;
    cout << "Time for building abstraction: " << timer.get_elapsed_time() << endl;

    print_statistics();
}

CEGAR::~CEGAR() {
}

unique_ptr<Abstraction> CEGAR::extract_abstraction() {
    assert(abstraction);
    return move(abstraction);
}

void CEGAR::separate_facts_unreachable_before_goal() {
    assert(abstraction->get_goals().size() == 1);
    assert(abstraction->get_states().size() == 1);
    assert(task_proxy.get_goals().size() == 1);
    FactProxy goal = task_proxy.get_goals()[0];
    unordered_set<FactProxy> reachable_facts = get_relaxed_possible_before(
        task_proxy, goal);
    for (VariableProxy var : task_proxy.get_variables()) {
        if (!may_keep_refining())
            break;
        int var_id = var.get_id();
        vector<int> unreachable_values;
        for (int value = 0; value < var.get_domain_size(); ++value) {
            FactProxy fact = var.get_fact(value);
            if (reachable_facts.count(fact) == 0)
                unreachable_values.push_back(value);
        }
        if (!unreachable_values.empty())
            abstraction->refine(abstraction->get_initial_state(), var_id, unreachable_values);
    }
    abstraction->mark_all_states_as_goals();
}

bool CEGAR::may_keep_refining() const {
    if (abstraction->get_num_states() >= max_states) {
        cout << "Maximum number of states reached." << endl;
        return false;
    } else if (abstraction->get_transition_system().get_num_non_loops() >= max_non_looping_transitions) {
        cout << "Maximum number of transitions reached." << endl;
        return false;
    } else if (timer.is_expired()) {
        cout << "Reached time limit." << endl;
        return false;
    } else if (!utils::extra_memory_padding_is_reserved()) {
        cout << "Reached memory limit." << endl;
        return false;
    }
    return true;
}

void CEGAR::refinement_loop(utils::RandomNumberGenerator &rng) {
    /*
      For landmark tasks we have to map all states in which the
      landmark might have been achieved to arbitrary abstract goal
      states. For the other types of subtasks our method won't find
      unreachable facts, but calling it unconditionally for subtasks
      with one goal doesn't hurt and simplifies the implementation.
    */
    if (task_proxy.get_goals().size() == 1) {
        separate_facts_unreachable_before_goal();
    }

    utils::Timer search_timer;
    utils::Timer find_flaw_timer;
    utils::Timer refine_timer;
    search_timer.stop();
    find_flaw_timer.stop();
    refine_timer.stop();

    while (may_keep_refining()) {
        search_timer.resume();
        unique_ptr<Solution> solution = abstract_search.find_solution(
            abstraction->get_transition_system().get_outgoing_transitions(),
            abstraction->get_initial_state()->get_id(),
            abstraction->get_goals());
        search_timer.stop();
        if (!solution) {
<<<<<<< HEAD
            cout << "Abstract problem is unsolvable." << endl;
            abstraction->get_initial_state()->set_goal_distance_estimate(INF);
            break;
        }
        update_goal_distances(*solution);

        find_flaw_timer.resume();
=======
            cout << "Abstract problem is unsolvable!" << endl;
            return;
        }
>>>>>>> 772a67a7
        unique_ptr<Flaw> flaw = find_flaw(*solution);
        find_flaw_timer.stop();
        if (!flaw) {
            cout << "Found concrete solution during refinement." << endl;
            break;
        }

        refine_timer.resume();
        AbstractState *abstract_state = flaw->current_abstract_state;
        int state_id = abstract_state->get_id();
        vector<Split> splits = flaw->get_possible_splits();
        const Split &split = split_selector.pick_split(*abstract_state, splits, rng);
<<<<<<< HEAD
        abstraction->refine(abstract_state, split.var_id, split.values);
        refine_timer.stop();
=======
        auto new_state_ids = abstraction->refine(abstract_state, split.var_id, split.values);

        // Since h-values only increase we can assign the h-value to the children.
        abstract_search.copy_h_value_to_children(
            state_id, new_state_ids.first, new_state_ids.second);
>>>>>>> 772a67a7

        if (abstraction->get_num_states() % 1000 == 0) {
            g_log << abstraction->get_num_states() << "/" << max_states << " states, "
                  << abstraction->get_transition_system().get_num_non_loops() << "/"
                  << max_non_looping_transitions << " transitions" << endl;
        }
    }
    cout << "Time for searching abstract plans: " << search_timer << endl;
    cout << "Time for finding flaws: " << find_flaw_timer << endl;
    cout << "Time for splitting states: " << refine_timer << endl;
}

unique_ptr<Flaw> CEGAR::find_flaw(const Solution &solution) {
    if (debug)
        cout << "Check solution:" << endl;

    AbstractState *abstract_state = abstraction->get_initial_state();
    State concrete_state = task_proxy.get_initial_state();
    assert(abstract_state->includes(concrete_state));

    if (debug)
        cout << "  Initial abstract state: " << *abstract_state << endl;

    for (const Transition &step : solution) {
        if (!utils::extra_memory_padding_is_reserved())
            break;
        OperatorProxy op = task_proxy.get_operators()[step.op_id];
        AbstractState *next_abstract_state = abstraction->get_state(step.target_id);
        if (task_properties::is_applicable(op, concrete_state)) {
            if (debug)
                cout << "  Move to " << *next_abstract_state << " with "
                     << op.get_name() << endl;
            State next_concrete_state = concrete_state.get_successor(op);
            if (!next_abstract_state->includes(next_concrete_state)) {
                if (debug)
                    cout << "  Paths deviate." << endl;
                return utils::make_unique_ptr<Flaw>(
                    move(concrete_state),
                    abstract_state,
                    next_abstract_state->regress(op));
            }
            abstract_state = next_abstract_state;
            concrete_state = move(next_concrete_state);
        } else {
            if (debug)
                cout << "  Operator not applicable: " << op.get_name() << endl;
            return utils::make_unique_ptr<Flaw>(
                move(concrete_state),
                abstract_state,
                AbstractState::get_cartesian_set(
                    domain_sizes, op.get_preconditions()));
        }
    }
    assert(abstraction->get_goals().count(abstract_state->get_id()));
    if (task_properties::is_goal_state(task_proxy, concrete_state)) {
        // We found a concrete solution.
        return nullptr;
    } else {
        if (debug)
            cout << "  Goal test failed." << endl;
        return utils::make_unique_ptr<Flaw>(
            move(concrete_state),
            abstract_state,
            AbstractState::get_cartesian_set(
                domain_sizes, task_proxy.get_goals()));
    }
}

void CEGAR::print_statistics() {
    abstraction->print_statistics();
    int init_id = abstraction->get_initial_state()->get_id();
    cout << "Initial h value: " << abstract_search.get_h_value(init_id) << endl;
    cout << endl;
}
}<|MERGE_RESOLUTION|>--- conflicted
+++ resolved
@@ -173,19 +173,11 @@
             abstraction->get_goals());
         search_timer.stop();
         if (!solution) {
-<<<<<<< HEAD
-            cout << "Abstract problem is unsolvable." << endl;
-            abstraction->get_initial_state()->set_goal_distance_estimate(INF);
-            break;
-        }
-        update_goal_distances(*solution);
+            cout << "Abstract problem is unsolvable" << endl;
+            break;
+        }
 
         find_flaw_timer.resume();
-=======
-            cout << "Abstract problem is unsolvable!" << endl;
-            return;
-        }
->>>>>>> 772a67a7
         unique_ptr<Flaw> flaw = find_flaw(*solution);
         find_flaw_timer.stop();
         if (!flaw) {
@@ -198,16 +190,11 @@
         int state_id = abstract_state->get_id();
         vector<Split> splits = flaw->get_possible_splits();
         const Split &split = split_selector.pick_split(*abstract_state, splits, rng);
-<<<<<<< HEAD
-        abstraction->refine(abstract_state, split.var_id, split.values);
-        refine_timer.stop();
-=======
         auto new_state_ids = abstraction->refine(abstract_state, split.var_id, split.values);
-
         // Since h-values only increase we can assign the h-value to the children.
         abstract_search.copy_h_value_to_children(
             state_id, new_state_ids.first, new_state_ids.second);
->>>>>>> 772a67a7
+        refine_timer.stop();
 
         if (abstraction->get_num_states() % 1000 == 0) {
             g_log << abstraction->get_num_states() << "/" << max_states << " states, "
