#include "cegar.h"

#include "abstraction.h"
#include "abstract_search.h"
#include "abstract_state.h"
#include "cartesian_set.h"
#include "shortest_paths.h"
#include "transition_system.h"
#include "utils.h"

#include "../task_utils/task_properties.h"
#include "../utils/language.h"
#include "../utils/logging.h"
#include "../utils/math.h"
#include "../utils/memory.h"

#include <algorithm>
#include <cassert>
#include <iostream>
#include <unordered_map>

using namespace std;

namespace cegar {
CEGAR::CEGAR(
    const shared_ptr<AbstractTask> &task,
    int max_states,
    int max_non_looping_transitions,
    double max_time,
    PickFlawedAbstractState pick_flawed_abstract_state,
    PickSplit pick_split,
    PickSplit tiebreak_split,
    int max_concrete_states_per_abstract_state,
    int max_state_expansions,
    SearchStrategy search_strategy,
    utils::RandomNumberGenerator &rng,
<<<<<<< HEAD
    bool debug,
    int dot_graph_verbosity)
=======
    utils::LogProxy &log)
>>>>>>> 843ad1c7
    : task_proxy(*task),
      domain_sizes(get_domain_sizes(task_proxy)),
      max_states(max_states),
      max_non_looping_transitions(max_non_looping_transitions),
      search_strategy(search_strategy),
<<<<<<< HEAD
      pick_flawed_abstract_state(pick_flawed_abstract_state),
      abstraction(utils::make_unique_ptr<Abstraction>(task, debug)),
      timer(max_time),
      debug(debug),
      dot_graph_verbosity(dot_graph_verbosity) {
=======
      abstraction(utils::make_unique_ptr<Abstraction>(task, log)),
      timer(max_time),
      log(log) {
>>>>>>> 843ad1c7
    assert(max_states >= 1);
    bool debug = log.is_at_least_debug();
    if (search_strategy == SearchStrategy::ASTAR) {
        abstract_search = utils::make_unique_ptr<AbstractSearch>(
            task_properties::get_operator_costs(task_proxy));
    } else if (search_strategy == SearchStrategy::INCREMENTAL) {
        shortest_paths = utils::make_unique_ptr<ShortestPaths>(
            task_properties::get_operator_costs(task_proxy), false);
        flaw_search = utils::make_unique_ptr<FlawSearch>(
            task, *abstraction, *shortest_paths, rng,
            pick_flawed_abstract_state, pick_split, tiebreak_split,
            max_concrete_states_per_abstract_state, max_state_expansions, debug);
    } else {
        ABORT("Unknown search strategy");
    }

    if (log.is_at_least_normal()) {
        log << "Start building abstraction." << endl;
        log << "Maximum number of states: " << max_states << endl;
        log << "Maximum number of transitions: "
            << max_non_looping_transitions << endl;
    }

<<<<<<< HEAD
    refinement_loop();
    utils::g_log << "Done building abstraction." << endl;
    utils::g_log << "Time for building abstraction: " << timer.get_elapsed_time() << endl;

    print_statistics();
=======
    refinement_loop(rng);
    if (log.is_at_least_normal()) {
        log << "Done building abstraction." << endl;
        log << "Time for building abstraction: " << timer.get_elapsed_time() << endl;
        print_statistics();
    }
>>>>>>> 843ad1c7
}

CEGAR::~CEGAR() {
}

unique_ptr<Abstraction> CEGAR::extract_abstraction() {
    assert(abstraction);
    return move(abstraction);
}

void CEGAR::separate_facts_unreachable_before_goal() const {
    assert(abstraction->get_goals().size() == 1);
    assert(abstraction->get_num_states() == 1);
    assert(task_proxy.get_goals().size() == 1);
    FactProxy goal = task_proxy.get_goals()[0];
    utils::HashSet<FactProxy> reachable_facts = get_relaxed_possible_before(
        task_proxy, goal);
    for (VariableProxy var : task_proxy.get_variables()) {
        if (!may_keep_refining())
            break;
        int var_id = var.get_id();
        vector<int> unreachable_values;
        for (int value = 0; value < var.get_domain_size(); ++value) {
            FactProxy fact = var.get_fact(value);
            if (reachable_facts.count(fact) == 0)
                unreachable_values.push_back(value);
        }
        if (!unreachable_values.empty())
            abstraction->refine(abstraction->get_initial_state(), var_id, unreachable_values);
    }
    abstraction->mark_all_states_as_goals();
    /*
      Split off the goal fact from the initial state. Then the new initial
      state is the only non-goal state and no goal state will have to be split
      later.
    */
    abstraction->refine(
        abstraction->get_initial_state(), goal.get_variable().get_id(), {goal.get_value()});
}

bool CEGAR::may_keep_refining() const {
    if (abstraction->get_num_states() >= max_states) {
        if (log.is_at_least_normal()) {
            log << "Reached maximum number of states." << endl;
        }
        return false;
    } else if (abstraction->get_transition_system().get_num_non_loops() >= max_non_looping_transitions) {
        if (log.is_at_least_normal()) {
            log << "Reached maximum number of transitions." << endl;
        }
        return false;
    } else if (timer.is_expired()) {
        if (log.is_at_least_normal()) {
            log << "Reached time limit." << endl;
        }
        return false;
    } else if (!utils::extra_memory_padding_is_reserved()) {
        if (log.is_at_least_normal()) {
            log << "Reached memory limit." << endl;
        }
        return false;
    }
    return true;
}

void CEGAR::refinement_loop() {
    /*
      For landmark tasks we have to map all states in which the
      landmark might have been achieved to arbitrary abstract goal
      states. For the other types of subtasks our method won't find
      unreachable facts, but calling it unconditionally for subtasks
      with one goal doesn't hurt and simplifies the implementation.

      In any case, we separate all goal states from non-goal states
      to simplify the implementation. This way, we don't have to split
      goal states later.
    */
    if (task_proxy.get_goals().size() == 1) {
        separate_facts_unreachable_before_goal();
    } else {
        // Iteratively split off the next goal fact from the current goal state.
        assert(abstraction->get_num_states() == 1);
        const AbstractState *current = &abstraction->get_initial_state();
        for (FactProxy goal : task_proxy.get_goals()) {
            FactPair fact = goal.get_pair();
            auto pair = abstraction->refine(*current, fact.var, {fact.value});
<<<<<<< HEAD
=======
            if (log.is_at_least_debug()) {
                dump_dot_graph(*abstraction);
            }
>>>>>>> 843ad1c7
            current = &abstraction->get_state(pair.second);
        }
        assert(!abstraction->get_goals().count(abstraction->get_initial_state().get_id()));
        assert(abstraction->get_goals().size() == 1);
    }

    // Initialize abstract goal distances and shortest path tree.
    if (search_strategy == SearchStrategy::INCREMENTAL) {
        shortest_paths->recompute(
            abstraction->get_transition_system().get_incoming_transitions(),
            abstraction->get_goals());
        assert(shortest_paths->test_distances(
                   abstraction->get_transition_system().get_incoming_transitions(),
                   abstraction->get_transition_system().get_outgoing_transitions(),
                   abstraction->get_goals()));
    }

<<<<<<< HEAD
=======
    if (log.is_at_least_debug()) {
        dump_dot_graph(*abstraction);
    }

>>>>>>> 843ad1c7
    utils::Timer find_trace_timer(false);
    utils::Timer find_flaw_timer(false);
    utils::Timer refine_timer(false);
    utils::Timer update_goal_distances_timer(false);

    while (may_keep_refining()) {
        find_trace_timer.resume();
        unique_ptr<Solution> solution;
        if (search_strategy == SearchStrategy::ASTAR) {
            solution = abstract_search->find_solution(
                abstraction->get_transition_system().get_outgoing_transitions(),
                abstraction->get_initial_state().get_id(),
                abstraction->get_goals());
        } else {
            solution = shortest_paths->extract_solution(
                abstraction->get_initial_state().get_id(), abstraction->get_goals());
        }
        find_trace_timer.stop();

        if (solution) {
            update_goal_distances_timer.resume();
            if (search_strategy == SearchStrategy::ASTAR) {
                abstract_search->update_goal_distances_of_states_on_trace(
                    *solution, abstraction->get_initial_state().get_id());
            }
            update_goal_distances_timer.stop();

<<<<<<< HEAD
            int new_abstract_solution_cost =
                shortest_paths->get_32bit_goal_distance(abstraction->get_initial_state().get_id());
            if (new_abstract_solution_cost > old_abstract_solution_cost) {
                old_abstract_solution_cost = new_abstract_solution_cost;
                utils::g_log << "Abstract solution cost: " << old_abstract_solution_cost << endl;
=======
            if (log.is_at_least_debug()) {
                cout << "Found abstract solution:" << endl;
                for (const Transition &t : *solution) {
                    OperatorProxy op = task_proxy.get_operators()[t.op_id];
                    cout << "  " << t << " (" << op.get_name() << ", " << op.get_cost() << ")" << endl;
                }
>>>>>>> 843ad1c7
            }
        } else {
            if (log.is_at_least_normal()) {
                log << "Abstract task is unsolvable." << endl;
            }
            break;
        }

        find_flaw_timer.resume();

        if (debug) {
            handle_dot_graph(task_proxy,
                             *abstraction,
                             "dot_files/graph" +
                             to_string(abstraction->get_num_states()) + ".dot",
                             dot_graph_verbosity);
        }

        unique_ptr<Split> split;
        if (pick_flawed_abstract_state ==
            PickFlawedAbstractState::FIRST_ON_SHORTEST_PATH) {
            split = flaw_search->get_split_legacy(*solution);
        } else {
            split = flaw_search->get_split(timer);
        }

        find_flaw_timer.stop();

<<<<<<< HEAD
        if (!utils::extra_memory_padding_is_reserved()) {
            utils::g_log << "Reached memory limit in flaw search." << endl;
            break;
        }

        if (timer.is_expired()) {
            utils::g_log << "Reached time limit in flaw search." << endl;
            break;
        }

        if (!split) {
            utils::g_log << "Found concrete solution." << endl;
=======
        if (!flaw) {
            if (log.is_at_least_normal()) {
                log << "Found concrete solution for subtask." << endl;
            }
>>>>>>> 843ad1c7
            break;
        }

        refine_timer.resume();
        int state_id = split->abstract_state_id;
        const AbstractState &abstract_state = abstraction->get_state(state_id);
        assert(!abstraction->get_goals().count(state_id));

<<<<<<< HEAD
        pair<int, int> new_state_ids = abstraction->refine(
            abstract_state, split->var_id, split->values);
        refine_timer.stop();
=======
        if (log.is_at_least_debug()) {
            dump_dot_graph(*abstraction);
        }
>>>>>>> 843ad1c7

        update_goal_distances_timer.resume();
        if (search_strategy == SearchStrategy::ASTAR) {
            // Since h-values only increase we can assign the h-value to the children.
            abstract_search->copy_h_value_to_children(
                state_id, new_state_ids.first, new_state_ids.second);
        } else {
            shortest_paths->update_incrementally(
                abstraction->get_transition_system().get_incoming_transitions(),
                abstraction->get_transition_system().get_outgoing_transitions(),
                state_id, new_state_ids.first, new_state_ids.second);
            assert(shortest_paths->test_distances(
                       abstraction->get_transition_system().get_incoming_transitions(),
                       abstraction->get_transition_system().get_outgoing_transitions(),
                       abstraction->get_goals()));
        }
        update_goal_distances_timer.stop();

        if (log.is_at_least_verbose() &&
            abstraction->get_num_states() % 1000 == 0) {
            log << abstraction->get_num_states() << "/" << max_states << " states, "
                << abstraction->get_transition_system().get_num_non_loops() << "/"
                << max_non_looping_transitions << " transitions" << endl;
        }
    }
<<<<<<< HEAD
    utils::g_log << "Time for finding abstract traces: " << find_trace_timer << endl;
    utils::g_log << "Time for finding flaws and computing splits: " << find_flaw_timer << endl;
    utils::g_log << "Time for splitting states: " << refine_timer << endl;
    utils::g_log << "Time for updating goal distances: " << update_goal_distances_timer << endl;
    utils::g_log << "Number of refinements: " << abstraction->get_num_states() - 1 << endl;
=======
    if (log.is_at_least_normal()) {
        log << "Time for finding abstract traces: " << find_trace_timer << endl;
        log << "Time for finding flaws: " << find_flaw_timer << endl;
        log << "Time for splitting states: " << refine_timer << endl;
        log << "Time for updating goal distances: " << update_goal_distances_timer << endl;
    }
}

unique_ptr<Flaw> CEGAR::find_flaw(const Solution &solution) {
    if (log.is_at_least_debug())
        log << "Check solution:" << endl;

    const AbstractState *abstract_state = &abstraction->get_initial_state();
    State concrete_state = task_proxy.get_initial_state();
    assert(abstract_state->includes(concrete_state));

    if (log.is_at_least_debug())
        log << "  Initial abstract state: " << *abstract_state << endl;

    for (const Transition &step : solution) {
        OperatorProxy op = task_proxy.get_operators()[step.op_id];
        const AbstractState *next_abstract_state = &abstraction->get_state(step.target_id);
        if (task_properties::is_applicable(op, concrete_state)) {
            if (log.is_at_least_debug())
                log << "  Move to " << *next_abstract_state << " with "
                    << op.get_name() << endl;
            State next_concrete_state = concrete_state.get_unregistered_successor(op);
            if (!next_abstract_state->includes(next_concrete_state)) {
                if (log.is_at_least_debug())
                    log << "  Paths deviate." << endl;
                return utils::make_unique_ptr<Flaw>(
                    move(concrete_state),
                    *abstract_state,
                    next_abstract_state->regress(op));
            }
            abstract_state = next_abstract_state;
            concrete_state = move(next_concrete_state);
        } else {
            if (log.is_at_least_debug())
                log << "  Operator not applicable: " << op.get_name() << endl;
            return utils::make_unique_ptr<Flaw>(
                move(concrete_state),
                *abstract_state,
                get_cartesian_set(domain_sizes, op.get_preconditions()));
        }
    }
    assert(abstraction->get_goals().count(abstract_state->get_id()));
    if (task_properties::is_goal_state(task_proxy, concrete_state)) {
        // We found a concrete solution.
        return nullptr;
    } else {
        if (log.is_at_least_debug())
            log << "  Goal test failed." << endl;
        return utils::make_unique_ptr<Flaw>(
            move(concrete_state),
            *abstract_state,
            get_cartesian_set(domain_sizes, task_proxy.get_goals()));
    }
>>>>>>> 843ad1c7
}

void CEGAR::print_statistics() const {
    abstraction->print_statistics();
    flaw_search->print_statistics();
}
}<|MERGE_RESOLUTION|>--- conflicted
+++ resolved
@@ -34,30 +34,19 @@
     int max_state_expansions,
     SearchStrategy search_strategy,
     utils::RandomNumberGenerator &rng,
-<<<<<<< HEAD
-    bool debug,
+    utils::LogProxy &log,
     int dot_graph_verbosity)
-=======
-    utils::LogProxy &log)
->>>>>>> 843ad1c7
     : task_proxy(*task),
       domain_sizes(get_domain_sizes(task_proxy)),
       max_states(max_states),
       max_non_looping_transitions(max_non_looping_transitions),
       search_strategy(search_strategy),
-<<<<<<< HEAD
       pick_flawed_abstract_state(pick_flawed_abstract_state),
-      abstraction(utils::make_unique_ptr<Abstraction>(task, debug)),
-      timer(max_time),
-      debug(debug),
-      dot_graph_verbosity(dot_graph_verbosity) {
-=======
       abstraction(utils::make_unique_ptr<Abstraction>(task, log)),
       timer(max_time),
-      log(log) {
->>>>>>> 843ad1c7
+      log(log),
+      dot_graph_verbosity(dot_graph_verbosity) {
     assert(max_states >= 1);
-    bool debug = log.is_at_least_debug();
     if (search_strategy == SearchStrategy::ASTAR) {
         abstract_search = utils::make_unique_ptr<AbstractSearch>(
             task_properties::get_operator_costs(task_proxy));
@@ -67,7 +56,7 @@
         flaw_search = utils::make_unique_ptr<FlawSearch>(
             task, *abstraction, *shortest_paths, rng,
             pick_flawed_abstract_state, pick_split, tiebreak_split,
-            max_concrete_states_per_abstract_state, max_state_expansions, debug);
+            max_concrete_states_per_abstract_state, max_state_expansions, log);
     } else {
         ABORT("Unknown search strategy");
     }
@@ -79,20 +68,12 @@
             << max_non_looping_transitions << endl;
     }
 
-<<<<<<< HEAD
     refinement_loop();
-    utils::g_log << "Done building abstraction." << endl;
-    utils::g_log << "Time for building abstraction: " << timer.get_elapsed_time() << endl;
-
-    print_statistics();
-=======
-    refinement_loop(rng);
     if (log.is_at_least_normal()) {
         log << "Done building abstraction." << endl;
         log << "Time for building abstraction: " << timer.get_elapsed_time() << endl;
         print_statistics();
     }
->>>>>>> 843ad1c7
 }
 
 CEGAR::~CEGAR() {
@@ -179,12 +160,6 @@
         for (FactProxy goal : task_proxy.get_goals()) {
             FactPair fact = goal.get_pair();
             auto pair = abstraction->refine(*current, fact.var, {fact.value});
-<<<<<<< HEAD
-=======
-            if (log.is_at_least_debug()) {
-                dump_dot_graph(*abstraction);
-            }
->>>>>>> 843ad1c7
             current = &abstraction->get_state(pair.second);
         }
         assert(!abstraction->get_goals().count(abstraction->get_initial_state().get_id()));
@@ -202,13 +177,6 @@
                    abstraction->get_goals()));
     }
 
-<<<<<<< HEAD
-=======
-    if (log.is_at_least_debug()) {
-        dump_dot_graph(*abstraction);
-    }
-
->>>>>>> 843ad1c7
     utils::Timer find_trace_timer(false);
     utils::Timer find_flaw_timer(false);
     utils::Timer refine_timer(false);
@@ -236,31 +204,20 @@
             }
             update_goal_distances_timer.stop();
 
-<<<<<<< HEAD
             int new_abstract_solution_cost =
                 shortest_paths->get_32bit_goal_distance(abstraction->get_initial_state().get_id());
             if (new_abstract_solution_cost > old_abstract_solution_cost) {
                 old_abstract_solution_cost = new_abstract_solution_cost;
-                utils::g_log << "Abstract solution cost: " << old_abstract_solution_cost << endl;
-=======
-            if (log.is_at_least_debug()) {
-                cout << "Found abstract solution:" << endl;
-                for (const Transition &t : *solution) {
-                    OperatorProxy op = task_proxy.get_operators()[t.op_id];
-                    cout << "  " << t << " (" << op.get_name() << ", " << op.get_cost() << ")" << endl;
-                }
->>>>>>> 843ad1c7
+                log << "Abstract solution cost: " << old_abstract_solution_cost << endl;
             }
         } else {
-            if (log.is_at_least_normal()) {
-                log << "Abstract task is unsolvable." << endl;
-            }
+            log << "Abstract task is unsolvable." << endl;
             break;
         }
 
         find_flaw_timer.resume();
 
-        if (debug) {
+        if (log.is_at_least_debug()) {
             handle_dot_graph(task_proxy,
                              *abstraction,
                              "dot_files/graph" +
@@ -278,25 +235,18 @@
 
         find_flaw_timer.stop();
 
-<<<<<<< HEAD
         if (!utils::extra_memory_padding_is_reserved()) {
-            utils::g_log << "Reached memory limit in flaw search." << endl;
+            log << "Reached memory limit in flaw search." << endl;
             break;
         }
 
         if (timer.is_expired()) {
-            utils::g_log << "Reached time limit in flaw search." << endl;
+            log << "Reached time limit in flaw search." << endl;
             break;
         }
 
         if (!split) {
-            utils::g_log << "Found concrete solution." << endl;
-=======
-        if (!flaw) {
-            if (log.is_at_least_normal()) {
-                log << "Found concrete solution for subtask." << endl;
-            }
->>>>>>> 843ad1c7
+            log << "Found concrete solution." << endl;
             break;
         }
 
@@ -305,15 +255,9 @@
         const AbstractState &abstract_state = abstraction->get_state(state_id);
         assert(!abstraction->get_goals().count(state_id));
 
-<<<<<<< HEAD
         pair<int, int> new_state_ids = abstraction->refine(
             abstract_state, split->var_id, split->values);
         refine_timer.stop();
-=======
-        if (log.is_at_least_debug()) {
-            dump_dot_graph(*abstraction);
-        }
->>>>>>> 843ad1c7
 
         update_goal_distances_timer.resume();
         if (search_strategy == SearchStrategy::ASTAR) {
@@ -339,72 +283,13 @@
                 << max_non_looping_transitions << " transitions" << endl;
         }
     }
-<<<<<<< HEAD
-    utils::g_log << "Time for finding abstract traces: " << find_trace_timer << endl;
-    utils::g_log << "Time for finding flaws and computing splits: " << find_flaw_timer << endl;
-    utils::g_log << "Time for splitting states: " << refine_timer << endl;
-    utils::g_log << "Time for updating goal distances: " << update_goal_distances_timer << endl;
-    utils::g_log << "Number of refinements: " << abstraction->get_num_states() - 1 << endl;
-=======
     if (log.is_at_least_normal()) {
         log << "Time for finding abstract traces: " << find_trace_timer << endl;
-        log << "Time for finding flaws: " << find_flaw_timer << endl;
+        log << "Time for finding flaws and computing splits: " << find_flaw_timer << endl;
         log << "Time for splitting states: " << refine_timer << endl;
         log << "Time for updating goal distances: " << update_goal_distances_timer << endl;
-    }
-}
-
-unique_ptr<Flaw> CEGAR::find_flaw(const Solution &solution) {
-    if (log.is_at_least_debug())
-        log << "Check solution:" << endl;
-
-    const AbstractState *abstract_state = &abstraction->get_initial_state();
-    State concrete_state = task_proxy.get_initial_state();
-    assert(abstract_state->includes(concrete_state));
-
-    if (log.is_at_least_debug())
-        log << "  Initial abstract state: " << *abstract_state << endl;
-
-    for (const Transition &step : solution) {
-        OperatorProxy op = task_proxy.get_operators()[step.op_id];
-        const AbstractState *next_abstract_state = &abstraction->get_state(step.target_id);
-        if (task_properties::is_applicable(op, concrete_state)) {
-            if (log.is_at_least_debug())
-                log << "  Move to " << *next_abstract_state << " with "
-                    << op.get_name() << endl;
-            State next_concrete_state = concrete_state.get_unregistered_successor(op);
-            if (!next_abstract_state->includes(next_concrete_state)) {
-                if (log.is_at_least_debug())
-                    log << "  Paths deviate." << endl;
-                return utils::make_unique_ptr<Flaw>(
-                    move(concrete_state),
-                    *abstract_state,
-                    next_abstract_state->regress(op));
-            }
-            abstract_state = next_abstract_state;
-            concrete_state = move(next_concrete_state);
-        } else {
-            if (log.is_at_least_debug())
-                log << "  Operator not applicable: " << op.get_name() << endl;
-            return utils::make_unique_ptr<Flaw>(
-                move(concrete_state),
-                *abstract_state,
-                get_cartesian_set(domain_sizes, op.get_preconditions()));
-        }
-    }
-    assert(abstraction->get_goals().count(abstract_state->get_id()));
-    if (task_properties::is_goal_state(task_proxy, concrete_state)) {
-        // We found a concrete solution.
-        return nullptr;
-    } else {
-        if (log.is_at_least_debug())
-            log << "  Goal test failed." << endl;
-        return utils::make_unique_ptr<Flaw>(
-            move(concrete_state),
-            *abstract_state,
-            get_cartesian_set(domain_sizes, task_proxy.get_goals()));
-    }
->>>>>>> 843ad1c7
+        log << "Number of refinements: " << abstraction->get_num_states() - 1 << endl;
+    }
 }
 
 void CEGAR::print_statistics() const {
