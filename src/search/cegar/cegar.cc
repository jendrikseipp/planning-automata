#include "cegar.h"

#include "abstraction.h"
#include "abstract_state.h"
#include "cartesian_set.h"
#include "transition_system.h"
#include "utils.h"

#include "../task_utils/task_properties.h"
#include "../utils/language.h"
#include "../utils/logging.h"
#include "../utils/math.h"
#include "../utils/memory.h"

#include <algorithm>
#include <cassert>
#include <iostream>
#include <unordered_map>

using namespace std;

namespace cegar {
// Create the Cartesian set that corresponds to the given preconditions or goals.
static CartesianSet get_cartesian_set(
    const vector<int> &domain_sizes, const ConditionsProxy &conditions) {
    CartesianSet cartesian_set(domain_sizes);
    for (FactProxy condition : conditions) {
        cartesian_set.set_single_value(
            condition.get_variable().get_id(), condition.get_value());
    }
    return cartesian_set;
}

struct Flaw {
    // Last concrete and abstract state reached while tracing solution.
    State concrete_state;
    const AbstractState &current_abstract_state;
    // Hypothetical Cartesian set we would have liked to reach.
    CartesianSet desired_cartesian_set;

    Flaw(
        State &&concrete_state,
        const AbstractState &current_abstract_state,
        CartesianSet &&desired_cartesian_set)
        : concrete_state(move(concrete_state)),
          current_abstract_state(current_abstract_state),
          desired_cartesian_set(move(desired_cartesian_set)) {
        assert(current_abstract_state.includes(this->concrete_state));
    }

    vector<Split> get_possible_splits() const {
        vector<Split> splits;
        /*
          For each fact in the concrete state that is not contained in the
          desired abstract state, loop over all values in the domain of the
          corresponding variable. The values that are in both the current and
          the desired abstract state are the "wanted" ones, i.e., the ones that
          we want to split off.
        */
        for (FactProxy wanted_fact_proxy : concrete_state) {
            FactPair fact = wanted_fact_proxy.get_pair();
            if (!desired_cartesian_set.test(fact.var, fact.value)) {
                VariableProxy var = wanted_fact_proxy.get_variable();
                int var_id = var.get_id();
                vector<int> wanted;
                for (int value = 0; value < var.get_domain_size(); ++value) {
                    if (current_abstract_state.contains(var_id, value) &&
                        desired_cartesian_set.test(var_id, value)) {
                        wanted.push_back(value);
                    }
                }
                assert(!wanted.empty());
                splits.emplace_back(var_id, move(wanted));
            }
        }
        assert(!splits.empty());
        return splits;
    }
};

CEGAR::CEGAR(
    const shared_ptr<AbstractTask> &task,
    int max_states,
    int max_non_looping_transitions,
    double max_time,
    PickSplit pick,
    utils::RandomNumberGenerator &rng,
    utils::Verbosity verbosity)
    : task_proxy(*task),
      domain_sizes(get_domain_sizes(task_proxy)),
      max_states(max_states),
      max_non_looping_transitions(max_non_looping_transitions),
      split_selector(task, pick),
      abstraction(utils::make_unique_ptr<Abstraction>(task, verbosity >= utils::Verbosity::DEBUG)),
      abstract_search(task_properties::get_operator_costs(task_proxy)),
      timer(max_time),
      verbosity(verbosity) {
    assert(max_states >= 1);
<<<<<<< HEAD
    if (verbosity >= utils::Verbosity::NORMAL) {
        utils::g_log << "Start building abstraction." << endl;
        cout << "Maximum number of states: " << max_states << endl;
        cout << "Maximum number of transitions: "
             << max_non_looping_transitions << endl;
    }

    refinement_loop(rng);
    if (verbosity >= utils::Verbosity::NORMAL) {
        utils::g_log << "Done building abstraction." << endl;
        cout << "Time for building abstraction: " << timer.get_elapsed_time() << endl;
=======
    utils::g_log << "Start building abstraction." << endl;
    utils::g_log << "Maximum number of states: " << max_states << endl;
    utils::g_log << "Maximum number of transitions: "
                 << max_non_looping_transitions << endl;
    refinement_loop(rng);
    utils::g_log << "Done building abstraction." << endl;
    utils::g_log << "Time for building abstraction: " << timer.get_elapsed_time() << endl;
>>>>>>> 72fc1967

        print_statistics();
    }
}

CEGAR::~CEGAR() {
}

unique_ptr<Abstraction> CEGAR::extract_abstraction() {
    assert(abstraction);
    return move(abstraction);
}

void CEGAR::separate_facts_unreachable_before_goal() {
    assert(abstraction->get_goals().size() == 1);
    assert(abstraction->get_num_states() == 1);
    assert(task_proxy.get_goals().size() == 1);
    FactProxy goal = task_proxy.get_goals()[0];
    utils::HashSet<FactProxy> reachable_facts = get_relaxed_possible_before(
        task_proxy, goal);
    for (VariableProxy var : task_proxy.get_variables()) {
        if (!may_keep_refining())
            break;
        int var_id = var.get_id();
        vector<int> unreachable_values;
        for (int value = 0; value < var.get_domain_size(); ++value) {
            FactProxy fact = var.get_fact(value);
            if (reachable_facts.count(fact) == 0)
                unreachable_values.push_back(value);
        }
        if (!unreachable_values.empty())
            abstraction->refine(abstraction->get_initial_state(), var_id, unreachable_values);
    }
    abstraction->mark_all_states_as_goals();
}

bool CEGAR::may_keep_refining() const {
    if (abstraction->get_num_states() >= max_states) {
        utils::g_log << "Reached maximum number of states." << endl;
        return false;
    } else if (abstraction->get_transition_system().get_num_non_loops() >= max_non_looping_transitions) {
        utils::g_log << "Reached maximum number of transitions." << endl;
        return false;
    } else if (timer.is_expired()) {
        utils::g_log << "Reached time limit." << endl;
        return false;
    } else if (!utils::extra_memory_padding_is_reserved()) {
        utils::g_log << "Reached memory limit." << endl;
        return false;
    }
    return true;
}

void CEGAR::refinement_loop(utils::RandomNumberGenerator &rng) {
    /*
      For landmark tasks we have to map all states in which the
      landmark might have been achieved to arbitrary abstract goal
      states. For the other types of subtasks our method won't find
      unreachable facts, but calling it unconditionally for subtasks
      with one goal doesn't hurt and simplifies the implementation.
    */
    if (task_proxy.get_goals().size() == 1) {
        separate_facts_unreachable_before_goal();
    }

    utils::Timer find_trace_timer(false);
    utils::Timer find_flaw_timer(false);
    utils::Timer refine_timer(false);

    while (may_keep_refining()) {
        find_trace_timer.resume();
        unique_ptr<Solution> solution = abstract_search.find_solution(
            abstraction->get_transition_system().get_outgoing_transitions(),
            abstraction->get_initial_state().get_id(),
            abstraction->get_goals());
        find_trace_timer.stop();
        if (!solution) {
            utils::g_log << "Abstract task is unsolvable." << endl;
            break;
        }

        find_flaw_timer.resume();
        unique_ptr<Flaw> flaw = find_flaw(*solution);
        find_flaw_timer.stop();
        if (!flaw) {
<<<<<<< HEAD
            if (verbosity >= utils::Verbosity::NORMAL) {
                cout << "Found concrete solution during refinement." << endl;
            }
=======
            utils::g_log << "Found concrete solution during refinement." << endl;
>>>>>>> 72fc1967
            break;
        }

        refine_timer.resume();
        const AbstractState &abstract_state = flaw->current_abstract_state;
        int state_id = abstract_state.get_id();
        vector<Split> splits = flaw->get_possible_splits();
        const Split &split = split_selector.pick_split(abstract_state, splits, rng);
        auto new_state_ids = abstraction->refine(abstract_state, split.var_id, split.values);
        // Since h-values only increase we can assign the h-value to the children.
        abstract_search.copy_h_value_to_children(
            state_id, new_state_ids.first, new_state_ids.second);
        refine_timer.stop();

        if (verbosity >= utils::Verbosity::VERBOSE &&
            abstraction->get_num_states() % 1000 == 0) {
            utils::g_log << abstraction->get_num_states() << "/" << max_states << " states, "
                         << abstraction->get_transition_system().get_num_non_loops() << "/"
                         << max_non_looping_transitions << " transitions" << endl;
        }
    }
<<<<<<< HEAD
    if (verbosity >= utils::Verbosity::NORMAL) {
        cout << "Time for finding abstract traces: " << find_trace_timer << endl;
        cout << "Time for finding flaws: " << find_flaw_timer << endl;
        cout << "Time for splitting states: " << refine_timer << endl;
    }
=======
    utils::g_log << "Time for finding abstract traces: " << find_trace_timer << endl;
    utils::g_log << "Time for finding flaws: " << find_flaw_timer << endl;
    utils::g_log << "Time for splitting states: " << refine_timer << endl;
>>>>>>> 72fc1967
}

unique_ptr<Flaw> CEGAR::find_flaw(const Solution &solution) {
    bool debug = verbosity >= utils::Verbosity::DEBUG;
    if (debug)
        utils::g_log << "Check solution:" << endl;

    const AbstractState *abstract_state = &abstraction->get_initial_state();
    State concrete_state = task_proxy.get_initial_state();
    assert(abstract_state->includes(concrete_state));

    if (debug)
        utils::g_log << "  Initial abstract state: " << *abstract_state << endl;

    for (const Transition &step : solution) {
        if (!utils::extra_memory_padding_is_reserved())
            break;
        OperatorProxy op = task_proxy.get_operators()[step.op_id];
        const AbstractState *next_abstract_state = &abstraction->get_state(step.target_id);
        if (task_properties::is_applicable(op, concrete_state)) {
            if (debug)
                utils::g_log << "  Move to " << *next_abstract_state << " with "
                             << op.get_name() << endl;
            State next_concrete_state = concrete_state.get_unregistered_successor(op);
            if (!next_abstract_state->includes(next_concrete_state)) {
                if (debug)
                    utils::g_log << "  Paths deviate." << endl;
                return utils::make_unique_ptr<Flaw>(
                    move(concrete_state),
                    *abstract_state,
                    next_abstract_state->regress(op));
            }
            abstract_state = next_abstract_state;
            concrete_state = move(next_concrete_state);
        } else {
            if (debug)
                utils::g_log << "  Operator not applicable: " << op.get_name() << endl;
            return utils::make_unique_ptr<Flaw>(
                move(concrete_state),
                *abstract_state,
                get_cartesian_set(domain_sizes, op.get_preconditions()));
        }
    }
    assert(abstraction->get_goals().count(abstract_state->get_id()));
    if (task_properties::is_goal_state(task_proxy, concrete_state)) {
        // We found a concrete solution.
        return nullptr;
    } else {
        if (debug)
            utils::g_log << "  Goal test failed." << endl;
        return utils::make_unique_ptr<Flaw>(
            move(concrete_state),
            *abstract_state,
            get_cartesian_set(domain_sizes, task_proxy.get_goals()));
    }
}

void CEGAR::print_statistics() {
    abstraction->print_statistics();
    int init_id = abstraction->get_initial_state().get_id();
    utils::g_log << "Initial h value: " << abstract_search.get_h_value(init_id) << endl;
    utils::g_log << endl;
}
}<|MERGE_RESOLUTION|>--- conflicted
+++ resolved
@@ -85,39 +85,28 @@
     double max_time,
     PickSplit pick,
     utils::RandomNumberGenerator &rng,
-    utils::Verbosity verbosity)
+    utils::LogProxy &log)
     : task_proxy(*task),
       domain_sizes(get_domain_sizes(task_proxy)),
       max_states(max_states),
       max_non_looping_transitions(max_non_looping_transitions),
       split_selector(task, pick),
-      abstraction(utils::make_unique_ptr<Abstraction>(task, verbosity >= utils::Verbosity::DEBUG)),
+      abstraction(utils::make_unique_ptr<Abstraction>(task, log)),
       abstract_search(task_properties::get_operator_costs(task_proxy)),
       timer(max_time),
-      verbosity(verbosity) {
+      log(log) {
     assert(max_states >= 1);
-<<<<<<< HEAD
-    if (verbosity >= utils::Verbosity::NORMAL) {
-        utils::g_log << "Start building abstraction." << endl;
-        cout << "Maximum number of states: " << max_states << endl;
-        cout << "Maximum number of transitions: "
-             << max_non_looping_transitions << endl;
+    if (log.is_at_least_normal()) {
+        log << "Start building abstraction." << endl;
+        log << "Maximum number of states: " << max_states << endl;
+        log << "Maximum number of transitions: "
+                     << max_non_looping_transitions << endl;
     }
 
     refinement_loop(rng);
-    if (verbosity >= utils::Verbosity::NORMAL) {
-        utils::g_log << "Done building abstraction." << endl;
-        cout << "Time for building abstraction: " << timer.get_elapsed_time() << endl;
-=======
-    utils::g_log << "Start building abstraction." << endl;
-    utils::g_log << "Maximum number of states: " << max_states << endl;
-    utils::g_log << "Maximum number of transitions: "
-                 << max_non_looping_transitions << endl;
-    refinement_loop(rng);
-    utils::g_log << "Done building abstraction." << endl;
-    utils::g_log << "Time for building abstraction: " << timer.get_elapsed_time() << endl;
->>>>>>> 72fc1967
-
+    if (log.is_at_least_normal()) {
+        log << "Done building abstraction." << endl;
+        log << "Time for building abstraction: " << timer.get_elapsed_time() << endl;
         print_statistics();
     }
 }
@@ -155,16 +144,24 @@
 
 bool CEGAR::may_keep_refining() const {
     if (abstraction->get_num_states() >= max_states) {
-        utils::g_log << "Reached maximum number of states." << endl;
+        if (log.is_at_least_normal()) {
+            log << "Reached maximum number of states." << endl;
+        }
         return false;
     } else if (abstraction->get_transition_system().get_num_non_loops() >= max_non_looping_transitions) {
-        utils::g_log << "Reached maximum number of transitions." << endl;
+        if (log.is_at_least_normal()) {
+            log << "Reached maximum number of transitions." << endl;
+        }
         return false;
     } else if (timer.is_expired()) {
-        utils::g_log << "Reached time limit." << endl;
+        if (log.is_at_least_normal()) {
+            log << "Reached time limit." << endl;
+        }
         return false;
     } else if (!utils::extra_memory_padding_is_reserved()) {
-        utils::g_log << "Reached memory limit." << endl;
+        if (log.is_at_least_normal()) {
+            log << "Reached memory limit." << endl;
+        }
         return false;
     }
     return true;
@@ -194,7 +191,9 @@
             abstraction->get_goals());
         find_trace_timer.stop();
         if (!solution) {
-            utils::g_log << "Abstract task is unsolvable." << endl;
+            if (log.is_at_least_normal()) {
+                log << "Abstract task is unsolvable." << endl;
+            }
             break;
         }
 
@@ -202,13 +201,9 @@
         unique_ptr<Flaw> flaw = find_flaw(*solution);
         find_flaw_timer.stop();
         if (!flaw) {
-<<<<<<< HEAD
-            if (verbosity >= utils::Verbosity::NORMAL) {
-                cout << "Found concrete solution during refinement." << endl;
-            }
-=======
-            utils::g_log << "Found concrete solution during refinement." << endl;
->>>>>>> 72fc1967
+            if (log.is_at_least_normal()) {
+                log << "Found concrete solution during refinement." << endl;
+            }
             break;
         }
 
@@ -223,37 +218,30 @@
             state_id, new_state_ids.first, new_state_ids.second);
         refine_timer.stop();
 
-        if (verbosity >= utils::Verbosity::VERBOSE &&
+        if (log.is_at_least_verbose() &&
             abstraction->get_num_states() % 1000 == 0) {
-            utils::g_log << abstraction->get_num_states() << "/" << max_states << " states, "
+            log << abstraction->get_num_states() << "/" << max_states << " states, "
                          << abstraction->get_transition_system().get_num_non_loops() << "/"
                          << max_non_looping_transitions << " transitions" << endl;
         }
     }
-<<<<<<< HEAD
-    if (verbosity >= utils::Verbosity::NORMAL) {
-        cout << "Time for finding abstract traces: " << find_trace_timer << endl;
-        cout << "Time for finding flaws: " << find_flaw_timer << endl;
-        cout << "Time for splitting states: " << refine_timer << endl;
-    }
-=======
-    utils::g_log << "Time for finding abstract traces: " << find_trace_timer << endl;
-    utils::g_log << "Time for finding flaws: " << find_flaw_timer << endl;
-    utils::g_log << "Time for splitting states: " << refine_timer << endl;
->>>>>>> 72fc1967
+    if (log.is_at_least_normal()) {
+        log << "Time for finding abstract traces: " << find_trace_timer << endl;
+        log << "Time for finding flaws: " << find_flaw_timer << endl;
+        log << "Time for splitting states: " << refine_timer << endl;
+    }
 }
 
 unique_ptr<Flaw> CEGAR::find_flaw(const Solution &solution) {
-    bool debug = verbosity >= utils::Verbosity::DEBUG;
-    if (debug)
-        utils::g_log << "Check solution:" << endl;
+    if (log.is_at_least_debug())
+        log << "Check solution:" << endl;
 
     const AbstractState *abstract_state = &abstraction->get_initial_state();
     State concrete_state = task_proxy.get_initial_state();
     assert(abstract_state->includes(concrete_state));
 
-    if (debug)
-        utils::g_log << "  Initial abstract state: " << *abstract_state << endl;
+    if (log.is_at_least_debug())
+        log << "  Initial abstract state: " << *abstract_state << endl;
 
     for (const Transition &step : solution) {
         if (!utils::extra_memory_padding_is_reserved())
@@ -261,13 +249,13 @@
         OperatorProxy op = task_proxy.get_operators()[step.op_id];
         const AbstractState *next_abstract_state = &abstraction->get_state(step.target_id);
         if (task_properties::is_applicable(op, concrete_state)) {
-            if (debug)
-                utils::g_log << "  Move to " << *next_abstract_state << " with "
-                             << op.get_name() << endl;
+            if (log.is_at_least_debug())
+                log << "  Move to " << *next_abstract_state << " with "
+                    << op.get_name() << endl;
             State next_concrete_state = concrete_state.get_unregistered_successor(op);
             if (!next_abstract_state->includes(next_concrete_state)) {
-                if (debug)
-                    utils::g_log << "  Paths deviate." << endl;
+                if (log.is_at_least_debug())
+                    log << "  Paths deviate." << endl;
                 return utils::make_unique_ptr<Flaw>(
                     move(concrete_state),
                     *abstract_state,
@@ -276,8 +264,8 @@
             abstract_state = next_abstract_state;
             concrete_state = move(next_concrete_state);
         } else {
-            if (debug)
-                utils::g_log << "  Operator not applicable: " << op.get_name() << endl;
+            if (log.is_at_least_debug())
+                log << "  Operator not applicable: " << op.get_name() << endl;
             return utils::make_unique_ptr<Flaw>(
                 move(concrete_state),
                 *abstract_state,
@@ -289,8 +277,8 @@
         // We found a concrete solution.
         return nullptr;
     } else {
-        if (debug)
-            utils::g_log << "  Goal test failed." << endl;
+        if (log.is_at_least_debug())
+            log << "  Goal test failed." << endl;
         return utils::make_unique_ptr<Flaw>(
             move(concrete_state),
             *abstract_state,
@@ -301,7 +289,7 @@
 void CEGAR::print_statistics() {
     abstraction->print_statistics();
     int init_id = abstraction->get_initial_state().get_id();
-    utils::g_log << "Initial h value: " << abstract_search.get_h_value(init_id) << endl;
-    utils::g_log << endl;
+    log << "Initial h value: " << abstract_search.get_h_value(init_id) << endl;
+    log << endl;
 }
 }