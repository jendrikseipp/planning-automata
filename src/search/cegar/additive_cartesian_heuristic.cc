#include "additive_cartesian_heuristic.h"

#include "cartesian_heuristic_function.h"
#include "cost_saturation.h"
<<<<<<< HEAD
#include "max_cartesian_heuristic.h"
#include "ocp_heuristic.h"
#include "scp_optimizer.h"
=======
>>>>>>> fd31fc30
#include "utils.h"

#include "../option_parser.h"
#include "../plugin.h"
<<<<<<< HEAD
#include "../sampling.h"
#include "../successor_generator.h"
#include "../task_tools.h"

#include "../evaluators/max_evaluator.h"

#include "../lp/lp_solver.h"

#include "../utils/logging.h"
#include "../utils/markup.h"
#include "../utils/rng.h"
=======

#include "../utils/logging.h"
#include "../utils/markup.h"
>>>>>>> fd31fc30

#include <cassert>

using namespace std;

namespace cegar {
static vector<CartesianHeuristicFunction> generate_heuristic_functions(
    const options::Options &opts) {
    g_log << "Initializing additive Cartesian heuristic..." << endl;
<<<<<<< HEAD
    CostSaturation cost_saturation(
        static_cast<CostPartitioningType>(opts.get_enum("cost_partitioning")),
        opts.get_list<shared_ptr<SubtaskGenerator>>("subtasks"),
=======
    vector<shared_ptr<SubtaskGenerator>> subtask_generators =
        opts.get_list<shared_ptr<SubtaskGenerator>>("subtasks");
    CostSaturation cost_saturation(
        subtask_generators,
>>>>>>> fd31fc30
        opts.get<int>("max_states"),
        opts.get<int>("max_transitions"),
        opts.get<double>("max_time"),
        opts.get<bool>("use_general_costs"),
<<<<<<< HEAD
        opts.get<bool>("exclude_abstractions_with_zero_init_h"),
        static_cast<PickSplit>(opts.get<int>("pick")));
    cost_saturation.initialize(get_task_from_options(opts));
    return cost_saturation.extract_heuristic_functions();
}

AdditiveCartesianHeuristic::AdditiveCartesianHeuristic(
    const options::Options &opts)
    : Heuristic(opts),
      heuristic_functions(generate_heuristic_functions(opts)) {
}

AdditiveCartesianHeuristic::AdditiveCartesianHeuristic(
    const options::Options &opts,
    std::vector<CartesianHeuristicFunction> &&heuristic_functions)
    : Heuristic(opts),
      heuristic_functions(move(heuristic_functions)) {
}

int AdditiveCartesianHeuristic::compute_heuristic(const GlobalState &global_state) {
    State state = convert_global_state(global_state);
    return compute_heuristic(state);
}

int AdditiveCartesianHeuristic::compute_heuristic(const State &state) {
    int sum_h = 0;
    for (const CartesianHeuristicFunction &function : heuristic_functions) {
        int value = function.get_value(state);
        assert(value >= 0);
        if (value == INF)
            return DEAD_END;
        sum_h += value;
    }
    assert(sum_h >= 0);
    return sum_h;
}

static long factorial(int n) {
    assert(n >= 0);
    if (n == 0) {
        return 1;
    }
    return n * factorial(n - 1);
}

static vector<vector<vector<int>>> compute_all_saturated_cost_partitionings(
    const vector<unique_ptr<Abstraction>> &abstractions,
    const vector<int> &operator_costs) {
    vector<int> indices = get_default_order(abstractions.size());

    vector<vector<vector<int>>> h_values_by_orders;
    do {
        h_values_by_orders.push_back(
            compute_saturated_cost_partitioning(
                abstractions, indices, operator_costs));
    } while (next_permutation(indices.begin(), indices.end()));
    assert(static_cast<long>(h_values_by_orders.size()) == factorial(abstractions.size()));
    return h_values_by_orders;
=======
        static_cast<PickSplit>(opts.get<int>("pick")));
    return cost_saturation.generate_heuristic_functions(get_task_from_options(opts));
}

AdditiveCartesianHeuristic::AdditiveCartesianHeuristic(
    const options::Options &opts)
    : Heuristic(opts),
      heuristic_functions(generate_heuristic_functions(opts)) {
>>>>>>> fd31fc30
}

/*static bool check_independence(std::vector<bool> &op1, std::vector<bool> &op2) {
    for (unsigned int op_id = 0; op_id < op1.size(); ++op_id) {
        if (op1[op_id] && op2[op_id]) {
            return false;
        }
    }
    return true;
}*/

static vector<vector<vector<int>>> compute_scps_moving_each_abstraction_first_once(
    const vector<unique_ptr<Abstraction>> &abstractions,
    const vector<int> &operator_costs,
    bool shuffle) {
    vector<int> indices = get_default_order(abstractions.size());
    vector<vector<vector<int>>> h_values_by_orders;
    for (size_t i = 0; i < indices.size(); ++i) {
        if (shuffle) {
            g_rng()->shuffle(indices);
        } else {
            sort(indices.begin(), indices.end());
        }
        auto it = find(indices.begin(), indices.end(), i);
        assert(it != indices.end());
        indices.erase(it);
        indices.insert(indices.begin(), i);
        cout << indices << endl;
        h_values_by_orders.push_back(
            compute_saturated_cost_partitioning(
                abstractions, indices, operator_costs));
    }
    // Use zero-heuristic when all abstractions have been filtered.
    if (h_values_by_orders.empty()) {
        h_values_by_orders.push_back(vector<vector<int>>());
    }
    cout << "Orders: "<< h_values_by_orders.size() << endl;
    return h_values_by_orders;
}

<<<<<<< HEAD
static vector<vector<int>> get_local_state_ids_by_state(
    const vector<shared_ptr<RefinementHierarchy>> &refinement_hierarchies,
    const vector<State> &states) {
    vector<vector<int>> local_state_ids_by_state;
    for (const State &state : states) {
        local_state_ids_by_state.push_back(
            get_local_state_ids(refinement_hierarchies, state));
    }
    return local_state_ids_by_state;
}

static void update_portfolio_h_values(
    vector<int> &portfolio_h_values,
    vector<int> &portfolio_h_values_improvement,
    const vector<vector<int>> &local_state_ids_by_state) {
    assert(portfolio_h_values.size() == local_state_ids_by_state.size());

    for (size_t sample_id = 0; sample_id < local_state_ids_by_state.size(); ++sample_id) {
        assert(utils::in_bounds(sample_id, portfolio_h_values));
        assert(utils::in_bounds(sample_id, portfolio_h_values_improvement));
        assert(portfolio_h_values_improvement[sample_id] != -1);
        portfolio_h_values[sample_id] += portfolio_h_values_improvement[sample_id];
        portfolio_h_values_improvement[sample_id] = -1;
=======
int AdditiveCartesianHeuristic::compute_heuristic(const State &state) {
    int sum_h = 0;
    for (const CartesianHeuristicFunction &function : heuristic_functions) {
        int value = function.get_value(state);
        assert(value >= 0);
        if (value == INF)
            return DEAD_END;
        sum_h += value;
>>>>>>> fd31fc30
    }
}

static ScalarEvaluator *_parse(OptionParser &parser) {
    parser.document_synopsis(
        "Additive CEGAR heuristic",
        "See the paper introducing Counterexample-guided Abstraction "
        "Refinement (CEGAR) for classical planning:" +
        utils::format_paper_reference(
            {"Jendrik Seipp", "Malte Helmert"},
            "Counterexample-guided Cartesian Abstraction Refinement",
            "http://ai.cs.unibas.ch/papers/seipp-helmert-icaps2013.pdf",
            "Proceedings of the 23rd International Conference on Automated "
            "Planning and Scheduling (ICAPS 2013)",
            "347-351",
            "AAAI Press 2013") +
        "and the paper showing how to make the abstractions additive:" +
        utils::format_paper_reference(
            {"Jendrik Seipp", "Malte Helmert"},
            "Diverse and Additive Cartesian Abstraction Heuristics",
            "http://ai.cs.unibas.ch/papers/seipp-helmert-icaps2014.pdf",
            "Proceedings of the 24th International Conference on "
            "Automated Planning and Scheduling (ICAPS 2014)",
            "289-297",
            "AAAI Press 2014"));
    parser.document_language_support("action costs", "supported");
    parser.document_language_support("conditional effects", "not supported");
    parser.document_language_support("axioms", "not supported");
    parser.document_property("admissible", "yes");
    // TODO: Is the additive version consistent as well?
    parser.document_property("consistent", "yes");
    parser.document_property("safe", "yes");
    parser.document_property("preferred operators", "no");

    parser.add_list_option<shared_ptr<SubtaskGenerator>>(
        "subtasks",
        "subtask generators",
        "[landmarks(),goals()]");
    parser.add_option<int>(
        "max_states",
        "maximum sum of abstract states over all abstractions",
        "infinity",
        Bounds("1", "infinity"));
    parser.add_option<int>(
        "max_transitions",
        "maximum sum of real transitions (excluding self-loops) over "
        " all abstractions",
        "1000000",
        Bounds("0", "infinity"));
    parser.add_option<double>(
        "max_time",
        "maximum time in seconds for building abstractions",
        "infinity",
        Bounds("0.0", "infinity"));
    /*
      We reserve some memory to be able to recover from out-of-memory
      situations gracefully. When the memory runs out, we stop refining and
      start the next refinement or the search. Due to memory fragmentation
      the memory used for building the abstraction (states, transitions,
      etc.) often can't be reused for things that require big continuous
      blocks of memory. It is for this reason that we require such a large
      amount of memory padding.
    */
    parser.add_option<int>(
        "extra_memory_padding",
        "amount of extra memory in MB to reserve for recovering from"
        " out-of-memory situations gracefully (75 MB work well for CEGAR)",
        "0",
        Bounds("0", "infinity"));
    vector<string> pick_strategies;
    pick_strategies.push_back("RANDOM");
    pick_strategies.push_back("MIN_UNWANTED");
    pick_strategies.push_back("MAX_UNWANTED");
    pick_strategies.push_back("MIN_REFINED");
    pick_strategies.push_back("MAX_REFINED");
    pick_strategies.push_back("MIN_HADD");
    pick_strategies.push_back("MAX_HADD");
    parser.add_enum_option(
        "pick", pick_strategies, "split-selection strategy", "MAX_REFINED");
    vector<string> cp_types;
    cp_types.push_back("SATURATED");
    cp_types.push_back("SATURATED_POSTHOC");
    cp_types.push_back("SATURATED_MAX");
    cp_types.push_back("OPTIMAL");
    cp_types.push_back("OPTIMAL_OPERATOR_COUNTING");
    parser.add_enum_option(
        "cost_partitioning", cp_types, "cost partitioning method", "SATURATED");
    lp::add_lp_solver_option_to_parser(parser);
    parser.add_option<bool>(
        "use_general_costs",
        "allow negative costs in cost partitioning",
        "true");
    parser.add_option<int>(
        "orders",
        "number of abstraction orders to maximize over",
        "1",
        Bounds("1", "infinity"));
    parser.add_option<int>(
        "samples",
        "number of sample states to optimize for",
        "0",
        Bounds("0", "infinity"));
    parser.add_option<double>(
        "max_sampling_time",
        "maximum time for finding samples",
        "infinity",
        Bounds("0.0", "infinity"));
    parser.add_option<double>(
        "max_optimization_time",
        "maximum time in seconds for optimizing each order",
        "infinity",
        Bounds("0.0", "infinity"));
    parser.add_option<double>(
        "max_time_finding_orders",
        "maximum total time in seconds for finding all orders",
        "infinity",
        Bounds("0.0", "infinity"));
    parser.add_option<bool>(
        "shuffle",
        "shuffle order before optimizing it",
        "true");
    parser.add_option<bool>(
        "reverse",
        "reverse order before optimizing it (to obtain hadd-up order)",
        "false");
    parser.add_option<bool>(
        "diversify",
        "search for orders that complement the portfolio",
        "false");
    parser.add_option<bool>(
        "keep_failed_orders",
        "keep orders that failed to improve upon portfolio",
        "true");
    parser.add_option<bool>(
<<<<<<< HEAD
        "exclude_abstractions_with_zero_init_h",
        "throw away abstractions with h(s_0) = 0",
        "true");
    parser.add_option<bool>(
        "each_abstraction_first_once",
        "generate an order for each abstraction A, moving A to the front",
        "false");
=======
        "use_general_costs",
        "allow negative costs in cost partitioning",
        "true");
>>>>>>> fd31fc30
    Heuristic::add_options_to_parser(parser);
    Options opts = parser.parse();

    if (parser.dry_run())
        return nullptr;

<<<<<<< HEAD
    shared_ptr<AbstractTask> task(get_task_from_options(opts));
    TaskProxy task_proxy(*task);
    const CostPartitioningType cost_partitioning_type =
        static_cast<CostPartitioningType>(opts.get_enum("cost_partitioning"));
    const int extra_memory_padding_in_mb = opts.get<int>("extra_memory_padding");
    const bool exclude_abstractions_with_zero_init_h = opts.get<bool>(
        "exclude_abstractions_with_zero_init_h");

    Options heuristic_opts;
    heuristic_opts.set<shared_ptr<AbstractTask>>(
        "transform", task);
    heuristic_opts.set<int>(
        "cost_type", NORMAL);
    heuristic_opts.set<bool>(
        "cache_estimates", opts.get<bool>("cache_estimates"));

    CostSaturation cost_saturation(
        cost_partitioning_type,
        opts.get_list<shared_ptr<SubtaskGenerator>>("subtasks"),
        opts.get<int>("max_states"),
        opts.get<int>("max_transitions"),
        opts.get<double>("max_time"),
        opts.get<bool>("use_general_costs"),
        exclude_abstractions_with_zero_init_h,
        static_cast<PickSplit>(opts.get<int>("pick")));
    if (extra_memory_padding_in_mb > 0)
        utils::reserve_extra_memory_padding(extra_memory_padding_in_mb);
    cost_saturation.initialize(task);
    if (utils::extra_memory_padding_is_reserved())
        utils::release_extra_memory_padding();

    if (cost_partitioning_type == CostPartitioningType::SATURATED) {
        return new AdditiveCartesianHeuristic(
            heuristic_opts, cost_saturation.extract_heuristic_functions());
    } else if (cost_partitioning_type == CostPartitioningType::OPTIMAL) {
        heuristic_opts.set<bool>(
            "use_general_costs", opts.get<bool>("use_general_costs"));
        heuristic_opts.set<int>("lpsolver", opts.get_enum("lpsolver"));
        return new OptimalCostPartitioningHeuristic(
            heuristic_opts, cost_saturation.extract_transition_systems());
    } else if (cost_partitioning_type == CostPartitioningType::SATURATED_POSTHOC ||
               cost_partitioning_type ==CostPartitioningType::SATURATED_MAX) {
        const int num_orders = opts.get<int>("orders");
        const int max_num_samples = opts.get<int>("samples");
        const double max_sampling_time = opts.get<double>("max_sampling_time");
        const double max_optimization_time = opts.get<double>("max_optimization_time");
        const double max_time_finding_orders = opts.get<double>("max_time_finding_orders");
        const bool shuffle = opts.get<bool>("shuffle");
        const bool reverse_order = opts.get<bool>("reverse");
        const bool diversify = opts.get<bool>("diversify");
        const bool keep_failed_orders = opts.get<bool>("keep_failed_orders");
        const bool each_abstraction_first_once = opts.get<bool>(
            "each_abstraction_first_once");

        if (num_orders > 1 && !shuffle) {
            cerr << "When using more than one order set shuffle=true" << endl;
            utils::exit_with(utils::ExitCode::INPUT_ERROR);
        }
        if (reverse_order && (num_orders > 1 || shuffle)) {
            cerr << "Use reverse=true only with shuffle=false and orders=1" << endl;
            utils::exit_with(utils::ExitCode::INPUT_ERROR);
        }
        if (diversify && num_orders == 1) {
            cerr << "When diversifying set orders > 1" << endl;
            utils::exit_with(utils::ExitCode::INPUT_ERROR);
        }
        if (diversify && !shuffle) {
            cerr << "When diversifying set shuffle=true" << endl;
            utils::exit_with(utils::ExitCode::INPUT_ERROR);
        }
        if (diversify && max_num_samples == 0) {
            cerr << "When diversifying set samples >= 1" << endl;
            utils::exit_with(utils::ExitCode::INPUT_ERROR);
        }
        if (max_num_samples == 0 && max_optimization_time != numeric_limits<double>::infinity()) {
            cerr << "Option max_optimization_time has no effect when samples == 0" << endl;
            utils::exit_with(utils::ExitCode::INPUT_ERROR);
        }

        vector<unique_ptr<Abstraction>> abstractions =
            cost_saturation.extract_abstractions();

        /*vector<vector<bool>> dependent_ops;
        for (const unique_ptr<Abstraction> &a : abstractions) {
            dependent_ops.push_back(a->compute_dependent_operators());
        }

        int indep = 0;
        int num_pairs = 0;

        for (size_t i = 0; i < abstractions.size(); ++i) {
            for (size_t j = i+1; j < abstractions.size(); ++j) {
                if (check_independence(dependent_ops[i], dependent_ops[j])) {
                    std::cout << "Abstractions " << i << " and " << j << " are independent!" << endl;
                    ++indep;
                }
                ++num_pairs;
            }
        }

        cout << indep << " out of " << num_pairs << " are independent!" << endl;*/

        vector<shared_ptr<RefinementHierarchy>> refinement_hierarchies;
        refinement_hierarchies.reserve(abstractions.size());
        for (unique_ptr<Abstraction> &abstraction : abstractions) {
            refinement_hierarchies.push_back(abstraction->get_refinement_hierarchy());
        }

        vector<int> operator_costs = get_operator_costs(task_proxy);

        if (cost_partitioning_type == CostPartitioningType::SATURATED_MAX) {
            vector<vector<vector<int>>> h_values_by_orders =
                compute_all_saturated_cost_partitionings(
                    abstractions, operator_costs);
            cout << "Orders: " << h_values_by_orders.size() << endl;
            return new MaxCartesianHeuristic(
                heuristic_opts,
                move(refinement_hierarchies),
                move(h_values_by_orders));
        }

        if (each_abstraction_first_once) {
            vector<vector<vector<int>>> h_values_by_orders =
                compute_scps_moving_each_abstraction_first_once(
                    abstractions, operator_costs, shuffle);
            return new MaxCartesianHeuristic(
                heuristic_opts,
                move(refinement_hierarchies),
                move(h_values_by_orders));
        }

        vector<vector<int>> h_values_by_abstraction_for_default_order =
            compute_saturated_cost_partitioning(
                abstractions, get_default_order(abstractions.size()), operator_costs);

        State initial_state = task_proxy.get_initial_state();
        vector<int> local_state_ids_for_initial_state = get_local_state_ids(
            refinement_hierarchies, initial_state);
        int init_h = compute_sum_h(
            local_state_ids_for_initial_state,
            h_values_by_abstraction_for_default_order);
        cout << "Initial h value for default order: " << init_h << endl;
        if (init_h == INF) {
            return new MaxCartesianHeuristic(
                heuristic_opts,
                move(refinement_hierarchies),
                {move(h_values_by_abstraction_for_default_order)});
        }

        function<bool(const State &state)> dead_end_function =
                [&](const State &state) {
            vector<int> local_state_ids = get_local_state_ids(
                refinement_hierarchies, state);
            return compute_sum_h(
                local_state_ids, h_values_by_abstraction_for_default_order) == INF;
        };

        SCPOptimizer scp_optimizer(
            move(abstractions), refinement_hierarchies, operator_costs);
        SuccessorGenerator successor_generator(task);
        const double average_operator_costs = get_average_operator_cost(task_proxy);

        utils::CountdownTimer sampling_timer(max_sampling_time);
        vector<State> samples;
        while (static_cast<int>(samples.size()) < max_num_samples &&
               !sampling_timer.is_expired()) {
            State sample = sample_state_with_random_walk(
                task_proxy,
                successor_generator,
                init_h,
                average_operator_costs);
            if (!dead_end_function(sample)) {
                samples.push_back(move(sample));
            }
        }
        cout << "Samples: " << samples.size() << endl;
        cout << "Sampling time: " << sampling_timer << endl;

        vector<vector<int>> local_state_ids_by_state =
            get_local_state_ids_by_state(refinement_hierarchies, samples);
        int num_samples = local_state_ids_by_state.size();

        utils::release_vector_memory(samples);

        utils::CountdownTimer finding_orders_timer(max_time_finding_orders);
        int total_num_evaluated_orders = 0;
        vector<vector<vector<int>>> h_values_by_orders;
        vector<int> portfolio_h_values(num_samples, 0);
        vector<int> portfolio_h_values_improvement(num_samples, -1);

        utils::Timer update_portfolio_h_values_timer;
        update_portfolio_h_values_timer.stop();

        for (int i = 0; i < num_orders && !finding_orders_timer.is_expired(); ++i) {
            double optimization_time = min(
                max_optimization_time, finding_orders_timer.get_remaining_time());
            pair<vector<vector<int>>, pair<int, int>> result =
                scp_optimizer.find_cost_partitioning(
                    local_state_ids_by_state,
                    optimization_time,
                    shuffle,
                    reverse_order,
                    portfolio_h_values,
                    portfolio_h_values_improvement);
            vector<vector<int>> h_values_by_abstraction = move(result.first);
            int total_h_value = result.second.first;
            int num_evaluated_orders = result.second.second;
            total_num_evaluated_orders += num_evaluated_orders;
            if (keep_failed_orders || total_h_value > 0 ||
                h_values_by_orders.empty()) {
                if (diversify) {
                    update_portfolio_h_values_timer.resume();
                    update_portfolio_h_values(
                        portfolio_h_values,
                        portfolio_h_values_improvement,
                        local_state_ids_by_state);
                    update_portfolio_h_values_timer.stop();
                }
                h_values_by_orders.push_back(move(h_values_by_abstraction));
            }
        }

        cout << "Total evaluated orders: " << total_num_evaluated_orders << endl;
        cout << "Orders: " << h_values_by_orders.size() << endl;

        cout << "Time for computing SCPs: "
             << *scp_optimizer.scp_computation_timer << endl;
        cout << "Time for evaluating orders: "
             << *scp_optimizer.order_evaluation_timer << endl;
        cout << "Time for updating portfolio h values: "
             << update_portfolio_h_values_timer << endl;
        cout << "Time for finding orders: " << finding_orders_timer << endl;

        return new MaxCartesianHeuristic(
            heuristic_opts,
            move(refinement_hierarchies),
            move(h_values_by_orders));
    } else {
        ABORT("Invalid cost partitioning type");
    }
=======
    return new AdditiveCartesianHeuristic(opts);
>>>>>>> fd31fc30
}

static Plugin<ScalarEvaluator> _plugin("cegar", _parse);
}<|MERGE_RESOLUTION|>--- conflicted
+++ resolved
@@ -1,18 +1,15 @@
 #include "additive_cartesian_heuristic.h"
 
+#include "abstraction.h"
 #include "cartesian_heuristic_function.h"
 #include "cost_saturation.h"
-<<<<<<< HEAD
 #include "max_cartesian_heuristic.h"
 #include "ocp_heuristic.h"
 #include "scp_optimizer.h"
-=======
->>>>>>> fd31fc30
 #include "utils.h"
 
 #include "../option_parser.h"
 #include "../plugin.h"
-<<<<<<< HEAD
 #include "../sampling.h"
 #include "../successor_generator.h"
 #include "../task_tools.h"
@@ -24,11 +21,6 @@
 #include "../utils/logging.h"
 #include "../utils/markup.h"
 #include "../utils/rng.h"
-=======
-
-#include "../utils/logging.h"
-#include "../utils/markup.h"
->>>>>>> fd31fc30
 
 #include <cassert>
 
@@ -38,21 +30,15 @@
 static vector<CartesianHeuristicFunction> generate_heuristic_functions(
     const options::Options &opts) {
     g_log << "Initializing additive Cartesian heuristic..." << endl;
-<<<<<<< HEAD
-    CostSaturation cost_saturation(
-        static_cast<CostPartitioningType>(opts.get_enum("cost_partitioning")),
-        opts.get_list<shared_ptr<SubtaskGenerator>>("subtasks"),
-=======
     vector<shared_ptr<SubtaskGenerator>> subtask_generators =
         opts.get_list<shared_ptr<SubtaskGenerator>>("subtasks");
     CostSaturation cost_saturation(
+        static_cast<CostPartitioningType>(opts.get_enum("cost_partitioning")),
         subtask_generators,
->>>>>>> fd31fc30
         opts.get<int>("max_states"),
         opts.get<int>("max_transitions"),
         opts.get<double>("max_time"),
         opts.get<bool>("use_general_costs"),
-<<<<<<< HEAD
         opts.get<bool>("exclude_abstractions_with_zero_init_h"),
         static_cast<PickSplit>(opts.get<int>("pick")));
     cost_saturation.initialize(get_task_from_options(opts));
@@ -111,16 +97,6 @@
     } while (next_permutation(indices.begin(), indices.end()));
     assert(static_cast<long>(h_values_by_orders.size()) == factorial(abstractions.size()));
     return h_values_by_orders;
-=======
-        static_cast<PickSplit>(opts.get<int>("pick")));
-    return cost_saturation.generate_heuristic_functions(get_task_from_options(opts));
-}
-
-AdditiveCartesianHeuristic::AdditiveCartesianHeuristic(
-    const options::Options &opts)
-    : Heuristic(opts),
-      heuristic_functions(generate_heuristic_functions(opts)) {
->>>>>>> fd31fc30
 }
 
 /*static bool check_independence(std::vector<bool> &op1, std::vector<bool> &op2) {
@@ -161,7 +137,6 @@
     return h_values_by_orders;
 }
 
-<<<<<<< HEAD
 static vector<vector<int>> get_local_state_ids_by_state(
     const vector<shared_ptr<RefinementHierarchy>> &refinement_hierarchies,
     const vector<State> &states) {
@@ -185,20 +160,10 @@
         assert(portfolio_h_values_improvement[sample_id] != -1);
         portfolio_h_values[sample_id] += portfolio_h_values_improvement[sample_id];
         portfolio_h_values_improvement[sample_id] = -1;
-=======
-int AdditiveCartesianHeuristic::compute_heuristic(const State &state) {
-    int sum_h = 0;
-    for (const CartesianHeuristicFunction &function : heuristic_functions) {
-        int value = function.get_value(state);
-        assert(value >= 0);
-        if (value == INF)
-            return DEAD_END;
-        sum_h += value;
->>>>>>> fd31fc30
-    }
-}
-
-static ScalarEvaluator *_parse(OptionParser &parser) {
+    }
+}
+
+static Heuristic *_parse(OptionParser &parser) {
     parser.document_synopsis(
         "Additive CEGAR heuristic",
         "See the paper introducing Counterexample-guided Abstraction "
@@ -329,7 +294,6 @@
         "keep orders that failed to improve upon portfolio",
         "true");
     parser.add_option<bool>(
-<<<<<<< HEAD
         "exclude_abstractions_with_zero_init_h",
         "throw away abstractions with h(s_0) = 0",
         "true");
@@ -337,18 +301,12 @@
         "each_abstraction_first_once",
         "generate an order for each abstraction A, moving A to the front",
         "false");
-=======
-        "use_general_costs",
-        "allow negative costs in cost partitioning",
-        "true");
->>>>>>> fd31fc30
     Heuristic::add_options_to_parser(parser);
     Options opts = parser.parse();
 
     if (parser.dry_run())
         return nullptr;
 
-<<<<<<< HEAD
     shared_ptr<AbstractTask> task(get_task_from_options(opts));
     TaskProxy task_proxy(*task);
     const CostPartitioningType cost_partitioning_type =
@@ -365,9 +323,11 @@
     heuristic_opts.set<bool>(
         "cache_estimates", opts.get<bool>("cache_estimates"));
 
+    vector<shared_ptr<SubtaskGenerator>> subtask_generators =
+        opts.get_list<shared_ptr<SubtaskGenerator>>("subtasks");
     CostSaturation cost_saturation(
         cost_partitioning_type,
-        opts.get_list<shared_ptr<SubtaskGenerator>>("subtasks"),
+        subtask_generators,
         opts.get<int>("max_states"),
         opts.get<int>("max_transitions"),
         opts.get<double>("max_time"),
@@ -589,10 +549,7 @@
     } else {
         ABORT("Invalid cost partitioning type");
     }
-=======
-    return new AdditiveCartesianHeuristic(opts);
->>>>>>> fd31fc30
-}
-
-static Plugin<ScalarEvaluator> _plugin("cegar", _parse);
+}
+
+static Plugin<Heuristic> _plugin("cegar", _parse);
 }