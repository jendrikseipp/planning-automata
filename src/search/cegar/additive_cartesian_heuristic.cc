#include "additive_cartesian_heuristic.h"

#include "cartesian_heuristic_function.h"
#include "cost_saturation.h"
#include "utils.h"

#include "../option_parser.h"
#include "../plugin.h"

#include "../utils/logging.h"
#include "../utils/markup.h"

#include <cassert>

using namespace std;

namespace cegar {
<<<<<<< HEAD
/*
  We reserve some memory to be able to recover from out-of-memory
  situations gracefully. When the memory runs out, we stop refining and
  start the next refinement or the search. Due to memory fragmentation
  the memory used for building the abstraction (states, transitions,
  etc.) often can't be reused for things that require big continuous
  blocks of memory. It is for this reason that we require such a large
  amount of memory padding.
*/
static const int memory_padding_in_mb = 75;

AdditiveCartesianHeuristic::AdditiveCartesianHeuristic(const Options &opts)
    : Heuristic(opts),
      subtask_generators(opts.get_list<shared_ptr<SubtaskGenerator>>("subtasks")),
      max_states(opts.get<int>("max_states")),
      max_non_looping_transitions(opts.get<int>("max_transitions")),
      timer(opts.get<double>("max_time")),
      use_general_costs(opts.get<bool>("use_general_costs")),
      pick_split(static_cast<PickSplit>(opts.get<int>("pick"))),
      num_abstractions(0),
      num_states(0),
      num_non_looping_transitions(0),
      initial_state(task_proxy.get_initial_state()) {
    verify_no_axioms(task_proxy);
    verify_no_conditional_effects(task_proxy);

    for (OperatorProxy op : task_proxy.get_operators())
        remaining_costs.push_back(op.get_cost());
}

void AdditiveCartesianHeuristic::reduce_remaining_costs(
    const vector<int> &saturated_costs) {
    assert(remaining_costs.size() == saturated_costs.size());
    for (size_t i = 0; i < remaining_costs.size(); ++i) {
        int &remaining = remaining_costs[i];
        const int &saturated = saturated_costs[i];
        assert(saturated <= remaining);
        /* Since we ignore transitions from states s with h(s)=INF, all
           saturated costs (h(s)-h(s')) are finite or -INF. */
        assert(saturated != INF);
        if (remaining == INF) {
            // INF - x = INF for finite values x.
        } else if (saturated == -INF) {
            remaining = INF;
        } else {
            remaining -= saturated;
        }
        assert(remaining >= 0);
    }
}

shared_ptr<AbstractTask> AdditiveCartesianHeuristic::get_remaining_costs_task(
    shared_ptr<AbstractTask> &parent) const {
    vector<int> costs = remaining_costs;
    return make_shared<extra_tasks::ModifiedOperatorCostsTask>(parent, move(costs));
}

bool AdditiveCartesianHeuristic::may_build_another_abstraction() {
    return num_states < max_states &&
           num_non_looping_transitions < max_non_looping_transitions &&
           !timer.is_expired() &&
           utils::extra_memory_padding_is_reserved() &&
           compute_heuristic(initial_state) != DEAD_END;
}

void AdditiveCartesianHeuristic::build_abstractions(
    const vector<shared_ptr<AbstractTask>> &subtasks) {
    int rem_subtasks = subtasks.size();
    for (shared_ptr<AbstractTask> subtask : subtasks) {
        subtask = get_remaining_costs_task(subtask);

        assert(num_states < max_states);
        Abstraction abstraction(
            subtask,
            max(1, (max_states - num_states) / rem_subtasks),
            max(1, (max_non_looping_transitions - num_non_looping_transitions) /
                rem_subtasks),
            timer.get_remaining_time() / rem_subtasks,
            use_general_costs,
            pick_split);

        ++num_abstractions;
        num_states += abstraction.get_num_states();
        num_non_looping_transitions += abstraction.get_num_non_looping_transitions();
        assert(num_states <= max_states);
        reduce_remaining_costs(abstraction.get_saturated_costs());
        int init_h = abstraction.get_h_value_of_initial_state();

        if (init_h > 0) {
            heuristic_functions.push_back(
                utils::make_unique_ptr<CartesianHeuristicFunction>(
                    subtask,
                    abstraction.extract_refinement_hierarchy()));
        }
        if (!may_build_another_abstraction())
            break;

        --rem_subtasks;
    }
}

void AdditiveCartesianHeuristic::initialize() {
=======
static vector<CartesianHeuristicFunction> generate_heuristic_functions(
    const options::Options &opts) {
>>>>>>> 811740a1
    g_log << "Initializing additive Cartesian heuristic..." << endl;
    vector<shared_ptr<SubtaskGenerator>> subtask_generators =
        opts.get_list<shared_ptr<SubtaskGenerator>>("subtasks");
    CostSaturation cost_saturation(
        subtask_generators,
        opts.get<int>("max_states"),
        opts.get<double>("max_time"),
        opts.get<bool>("use_general_costs"),
        static_cast<PickSplit>(opts.get<int>("pick")));
    return cost_saturation.generate_heuristic_functions(get_task_from_options(opts));
}

<<<<<<< HEAD
void AdditiveCartesianHeuristic::print_statistics() const {
    g_log << "Done initializing additive Cartesian heuristic" << endl;
    cout << "Cartesian abstractions built: " << num_abstractions << endl;
    cout << "Cartesian heuristic functions stored: "
         << heuristic_functions.size() << endl;
    cout << "Cartesian states: " << num_states << endl;
    cout << "Total number of non-looping transitions: "
         << num_non_looping_transitions << endl;
    cout << endl;
=======
AdditiveCartesianHeuristic::AdditiveCartesianHeuristic(
    const options::Options &opts)
    : Heuristic(opts),
      heuristic_functions(generate_heuristic_functions(opts)) {
>>>>>>> 811740a1
}

int AdditiveCartesianHeuristic::compute_heuristic(const GlobalState &global_state) {
    State state = convert_global_state(global_state);
    return compute_heuristic(state);
}

int AdditiveCartesianHeuristic::compute_heuristic(const State &state) {
    int sum_h = 0;
    for (const CartesianHeuristicFunction &function : heuristic_functions) {
        int value = function.get_value(state);
        assert(value >= 0);
        if (value == INF)
            return DEAD_END;
        sum_h += value;
    }
    assert(sum_h >= 0);
    return sum_h;
}

static Heuristic *_parse(OptionParser &parser) {
    parser.document_synopsis(
        "Additive CEGAR heuristic",
        "See the paper introducing Counterexample-guided Abstraction "
        "Refinement (CEGAR) for classical planning:" +
        utils::format_paper_reference(
            {"Jendrik Seipp", "Malte Helmert"},
            "Counterexample-guided Cartesian Abstraction Refinement",
            "http://ai.cs.unibas.ch/papers/seipp-helmert-icaps2013.pdf",
            "Proceedings of the 23rd International Conference on Automated "
            "Planning and Scheduling (ICAPS 2013)",
            "347-351",
            "AAAI Press 2013") +
        "and the paper showing how to make the abstractions additive:" +
        utils::format_paper_reference(
            {"Jendrik Seipp", "Malte Helmert"},
            "Diverse and Additive Cartesian Abstraction Heuristics",
            "http://ai.cs.unibas.ch/papers/seipp-helmert-icaps2014.pdf",
            "Proceedings of the 24th International Conference on "
            "Automated Planning and Scheduling (ICAPS 2014)",
            "289-297",
            "AAAI Press 2014"));
    parser.document_language_support("action costs", "supported");
    parser.document_language_support("conditional effects", "not supported");
    parser.document_language_support("axioms", "not supported");
    parser.document_property("admissible", "yes");
    // TODO: Is the additive version consistent as well?
    parser.document_property("consistent", "yes");
    parser.document_property("safe", "yes");
    parser.document_property("preferred operators", "no");

    parser.add_list_option<shared_ptr<SubtaskGenerator>>(
        "subtasks",
        "subtask generators",
        "[landmarks(),goals()]");
    parser.add_option<int>(
        "max_states",
        "maximum sum of abstract states over all abstractions",
        "infinity",
        Bounds("1", "infinity"));
    parser.add_option<int>(
        "max_transitions",
        "maximum sum of real transitions (excluding self-loops) over "
        " all abstractions",
        "2000000",
        Bounds("0", "infinity"));
    parser.add_option<double>(
        "max_time",
        "maximum time in seconds for building abstractions",
        "infinity",
        Bounds("0.0", "infinity"));
    vector<string> pick_strategies;
    pick_strategies.push_back("RANDOM");
    pick_strategies.push_back("MIN_UNWANTED");
    pick_strategies.push_back("MAX_UNWANTED");
    pick_strategies.push_back("MIN_REFINED");
    pick_strategies.push_back("MAX_REFINED");
    pick_strategies.push_back("MIN_HADD");
    pick_strategies.push_back("MAX_HADD");
    parser.add_enum_option(
        "pick", pick_strategies, "split-selection strategy", "MAX_REFINED");
    parser.add_option<bool>(
        "use_general_costs",
        "allow negative costs in cost partitioning",
        "true");
    Heuristic::add_options_to_parser(parser);
    Options opts = parser.parse();

    if (parser.dry_run())
        return nullptr;

    return new AdditiveCartesianHeuristic(opts);
}

static Plugin<Heuristic> _plugin("cegar", _parse);
}<|MERGE_RESOLUTION|>--- conflicted
+++ resolved
@@ -15,141 +15,25 @@
 using namespace std;
 
 namespace cegar {
-<<<<<<< HEAD
-/*
-  We reserve some memory to be able to recover from out-of-memory
-  situations gracefully. When the memory runs out, we stop refining and
-  start the next refinement or the search. Due to memory fragmentation
-  the memory used for building the abstraction (states, transitions,
-  etc.) often can't be reused for things that require big continuous
-  blocks of memory. It is for this reason that we require such a large
-  amount of memory padding.
-*/
-static const int memory_padding_in_mb = 75;
-
-AdditiveCartesianHeuristic::AdditiveCartesianHeuristic(const Options &opts)
-    : Heuristic(opts),
-      subtask_generators(opts.get_list<shared_ptr<SubtaskGenerator>>("subtasks")),
-      max_states(opts.get<int>("max_states")),
-      max_non_looping_transitions(opts.get<int>("max_transitions")),
-      timer(opts.get<double>("max_time")),
-      use_general_costs(opts.get<bool>("use_general_costs")),
-      pick_split(static_cast<PickSplit>(opts.get<int>("pick"))),
-      num_abstractions(0),
-      num_states(0),
-      num_non_looping_transitions(0),
-      initial_state(task_proxy.get_initial_state()) {
-    verify_no_axioms(task_proxy);
-    verify_no_conditional_effects(task_proxy);
-
-    for (OperatorProxy op : task_proxy.get_operators())
-        remaining_costs.push_back(op.get_cost());
-}
-
-void AdditiveCartesianHeuristic::reduce_remaining_costs(
-    const vector<int> &saturated_costs) {
-    assert(remaining_costs.size() == saturated_costs.size());
-    for (size_t i = 0; i < remaining_costs.size(); ++i) {
-        int &remaining = remaining_costs[i];
-        const int &saturated = saturated_costs[i];
-        assert(saturated <= remaining);
-        /* Since we ignore transitions from states s with h(s)=INF, all
-           saturated costs (h(s)-h(s')) are finite or -INF. */
-        assert(saturated != INF);
-        if (remaining == INF) {
-            // INF - x = INF for finite values x.
-        } else if (saturated == -INF) {
-            remaining = INF;
-        } else {
-            remaining -= saturated;
-        }
-        assert(remaining >= 0);
-    }
-}
-
-shared_ptr<AbstractTask> AdditiveCartesianHeuristic::get_remaining_costs_task(
-    shared_ptr<AbstractTask> &parent) const {
-    vector<int> costs = remaining_costs;
-    return make_shared<extra_tasks::ModifiedOperatorCostsTask>(parent, move(costs));
-}
-
-bool AdditiveCartesianHeuristic::may_build_another_abstraction() {
-    return num_states < max_states &&
-           num_non_looping_transitions < max_non_looping_transitions &&
-           !timer.is_expired() &&
-           utils::extra_memory_padding_is_reserved() &&
-           compute_heuristic(initial_state) != DEAD_END;
-}
-
-void AdditiveCartesianHeuristic::build_abstractions(
-    const vector<shared_ptr<AbstractTask>> &subtasks) {
-    int rem_subtasks = subtasks.size();
-    for (shared_ptr<AbstractTask> subtask : subtasks) {
-        subtask = get_remaining_costs_task(subtask);
-
-        assert(num_states < max_states);
-        Abstraction abstraction(
-            subtask,
-            max(1, (max_states - num_states) / rem_subtasks),
-            max(1, (max_non_looping_transitions - num_non_looping_transitions) /
-                rem_subtasks),
-            timer.get_remaining_time() / rem_subtasks,
-            use_general_costs,
-            pick_split);
-
-        ++num_abstractions;
-        num_states += abstraction.get_num_states();
-        num_non_looping_transitions += abstraction.get_num_non_looping_transitions();
-        assert(num_states <= max_states);
-        reduce_remaining_costs(abstraction.get_saturated_costs());
-        int init_h = abstraction.get_h_value_of_initial_state();
-
-        if (init_h > 0) {
-            heuristic_functions.push_back(
-                utils::make_unique_ptr<CartesianHeuristicFunction>(
-                    subtask,
-                    abstraction.extract_refinement_hierarchy()));
-        }
-        if (!may_build_another_abstraction())
-            break;
-
-        --rem_subtasks;
-    }
-}
-
-void AdditiveCartesianHeuristic::initialize() {
-=======
 static vector<CartesianHeuristicFunction> generate_heuristic_functions(
     const options::Options &opts) {
->>>>>>> 811740a1
     g_log << "Initializing additive Cartesian heuristic..." << endl;
     vector<shared_ptr<SubtaskGenerator>> subtask_generators =
         opts.get_list<shared_ptr<SubtaskGenerator>>("subtasks");
     CostSaturation cost_saturation(
         subtask_generators,
         opts.get<int>("max_states"),
+        opts.get<int>("max_transitions"),
         opts.get<double>("max_time"),
         opts.get<bool>("use_general_costs"),
         static_cast<PickSplit>(opts.get<int>("pick")));
     return cost_saturation.generate_heuristic_functions(get_task_from_options(opts));
 }
 
-<<<<<<< HEAD
-void AdditiveCartesianHeuristic::print_statistics() const {
-    g_log << "Done initializing additive Cartesian heuristic" << endl;
-    cout << "Cartesian abstractions built: " << num_abstractions << endl;
-    cout << "Cartesian heuristic functions stored: "
-         << heuristic_functions.size() << endl;
-    cout << "Cartesian states: " << num_states << endl;
-    cout << "Total number of non-looping transitions: "
-         << num_non_looping_transitions << endl;
-    cout << endl;
-=======
 AdditiveCartesianHeuristic::AdditiveCartesianHeuristic(
     const options::Options &opts)
     : Heuristic(opts),
       heuristic_functions(generate_heuristic_functions(opts)) {
->>>>>>> 811740a1
 }
 
 int AdditiveCartesianHeuristic::compute_heuristic(const GlobalState &global_state) {
