--- conflicted
+++ resolved
@@ -33,11 +33,7 @@
         opts.get<bool>("use_general_costs"),
         static_cast<PickSplit>(opts.get<int>("pick")),
         *rng,
-<<<<<<< HEAD
-        false);
-=======
         opts.get<bool>("debug"));
->>>>>>> 9f270fe3
     return cost_saturation.generate_heuristic_functions(
         opts.get<shared_ptr<AbstractTask>>("transform"));
 }
