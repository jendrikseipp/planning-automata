--- conflicted
+++ resolved
@@ -18,42 +18,19 @@
 #include "../utils/logging.h"
 #include "../utils/markup.h"
 #include "../utils/rng.h"
-<<<<<<< HEAD
-=======
 #include "../utils/rng_options.h"
->>>>>>> 370159a9
 
 #include <cassert>
 
 using namespace std;
 
 namespace cegar {
-<<<<<<< HEAD
 static long factorial(int n) {
     assert(n >= 0);
     if (n == 0) {
         return 1;
     }
     return n * factorial(n - 1);
-=======
-static vector<CartesianHeuristicFunction> generate_heuristic_functions(
-    const options::Options &opts) {
-    g_log << "Initializing additive Cartesian heuristic..." << endl;
-    vector<shared_ptr<SubtaskGenerator>> subtask_generators =
-        opts.get_list<shared_ptr<SubtaskGenerator>>("subtasks");
-    shared_ptr<utils::RandomNumberGenerator> rng =
-        utils::parse_rng_from_options(opts);
-    CostSaturation cost_saturation(
-        subtask_generators,
-        opts.get<int>("max_states"),
-        opts.get<int>("max_transitions"),
-        opts.get<double>("max_time"),
-        opts.get<bool>("use_general_costs"),
-        static_cast<PickSplit>(opts.get<int>("pick")),
-        *rng);
-    return cost_saturation.generate_heuristic_functions(
-        opts.get<shared_ptr<AbstractTask>>("transform"));
->>>>>>> 370159a9
 }
 
 static vector<vector<vector<int>>> compute_all_saturated_cost_partitionings(
@@ -113,7 +90,8 @@
     const vector<vector<int>> &h_values_by_abstraction_for_default_order,
     int init_h,
     int max_num_samples,
-    double max_sampling_time) {
+    double max_sampling_time,
+    utils::RandomNumberGenerator &rng) {
     function<bool(const State &state)> dead_end_function =
         [&](const State &state) {
             vector<int> local_state_ids = get_local_state_ids(
@@ -134,7 +112,8 @@
             initial_state,
             successor_generator,
             init_h,
-            average_operator_costs);
+            average_operator_costs,
+            rng);
         if (!dead_end_function(sample)) {
             samples.push_back(move(sample));
         }
@@ -288,6 +267,7 @@
     const int extra_memory_padding_in_mb = opts.get<int>("extra_memory_padding");
     const bool exclude_abstractions_with_zero_init_h = opts.get<bool>(
         "exclude_abstractions_with_zero_init_h");
+    shared_ptr<utils::RandomNumberGenerator> rng = utils::parse_rng_from_options(opts);
 
     Options heuristic_opts;
     heuristic_opts.set<shared_ptr<AbstractTask>>(
@@ -305,7 +285,8 @@
         opts.get<double>("max_time"),
         opts.get<bool>("use_general_costs"),
         exclude_abstractions_with_zero_init_h,
-        static_cast<PickSplit>(opts.get<int>("pick")));
+        static_cast<PickSplit>(opts.get<int>("pick")),
+        *rng);
     if (extra_memory_padding_in_mb > 0)
         utils::reserve_extra_memory_padding(extra_memory_padding_in_mb);
     cost_saturation.initialize(task);
@@ -433,7 +414,7 @@
         }
 
         SCPOptimizer scp_optimizer(
-            move(abstractions), refinement_hierarchies, operator_costs);
+            move(abstractions), refinement_hierarchies, operator_costs, rng);
 
         vector<vector<int>> local_state_ids_by_state =
             sample_states_and_return_local_ids(
@@ -442,7 +423,8 @@
                 h_values_by_abstraction_for_default_order,
                 init_h,
                 max_num_samples,
-                max_sampling_time);
+                max_sampling_time,
+                *rng);
         int num_samples = local_state_ids_by_state.size();
 
         utils::CountdownTimer finding_orders_timer(max_time_finding_orders);
