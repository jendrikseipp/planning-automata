#include "additive_cartesian_heuristic.h"

#include "abstraction.h"
#include "cartesian_heuristic_function.h"
#include "subtask_generators.h"
#include "utils.h"

#include "../evaluation_context.h"
#include "../option_parser.h"
#include "../plugin.h"
#include "../task_tools.h"

#include "../tasks/modified_operator_costs_task.h"

#include "../utils/logging.h"
#include "../utils/markup.h"
#include "../utils/memory.h"

#include <algorithm>
#include <cassert>
#include <sstream>
#include <string>
#include <unordered_set>
#include <vector>

using namespace std;

namespace cegar {
/*
  We reserve some memory to be able to recover from out-of-memory
  situations gracefully. When the memory runs out, we stop refining and
  start the next refinement or the search. Due to memory fragmentation
  the memory used for building the abstraction (states, transitions,
  etc.) often can't be reused for things that require big continuous
  blocks of memory. It is for this reason that we require such a large
  amount of memory padding.
*/
static const int memory_padding_in_mb = 75;

AdditiveCartesianHeuristic::AdditiveCartesianHeuristic(const Options &opts)
    : Heuristic(opts),
      subtask_generators(opts.get_list<shared_ptr<SubtaskGenerator>>("subtasks")),
      max_states(opts.get<int>("max_states")),
      max_arcs(opts.get<int>("max_arcs")),
      timer(opts.get<double>("max_time")),
      use_general_costs(opts.get<bool>("use_general_costs")),
      pick_split(static_cast<PickSplit>(opts.get<int>("pick"))),
      num_abstractions(0),
      num_states(0),
<<<<<<< HEAD
      num_arcs(0) {
=======
      initial_state(task_proxy.get_initial_state()) {
>>>>>>> a24d4dc0
    verify_no_axioms(task_proxy);
    verify_no_conditional_effects(task_proxy);

    for (OperatorProxy op : task_proxy.get_operators())
        remaining_costs.push_back(op.get_cost());
}

void AdditiveCartesianHeuristic::reduce_remaining_costs(
    const vector<int> &saturated_costs) {
    assert(remaining_costs.size() == saturated_costs.size());
    for (size_t i = 0; i < remaining_costs.size(); ++i) {
        int &remaining = remaining_costs[i];
        const int &saturated = saturated_costs[i];
        assert(saturated <= remaining);
        /* Since we ignore transitions from states s with h(s)=INF, all
           saturated costs (h(s)-h(s')) are finite or -INF. */
        assert(saturated != INF);
        if (remaining == INF) {
            // INF - x = INF for finite values x.
        } else if (saturated == -INF) {
            remaining = INF;
        } else {
            remaining -= saturated;
        }
        assert(remaining >= 0);
    }
}

shared_ptr<AbstractTask> AdditiveCartesianHeuristic::get_remaining_costs_task(
    shared_ptr<AbstractTask> &parent) const {
    vector<int> costs = remaining_costs;
    return make_shared<extra_tasks::ModifiedOperatorCostsTask>(parent, move(costs));
}

bool AdditiveCartesianHeuristic::may_build_another_abstraction() {
    return num_states < max_states &&
           num_arcs < max_arcs &&
           !timer.is_expired() &&
           utils::extra_memory_padding_is_reserved() &&
           compute_heuristic(initial_state) != DEAD_END;
}

void AdditiveCartesianHeuristic::build_abstractions(
    const vector<shared_ptr<AbstractTask>> &subtasks) {
    int rem_subtasks = subtasks.size();
    for (shared_ptr<AbstractTask> subtask : subtasks) {
        subtask = get_remaining_costs_task(subtask);

        assert(num_states < max_states);
        Abstraction abstraction(
            subtask,
            max(1, (max_states - num_states) / rem_subtasks),
            max(1, (max_arcs - num_arcs) / rem_subtasks),
            timer.get_remaining_time() / rem_subtasks,
            use_general_costs,
            pick_split);

        ++num_abstractions;
        num_states += abstraction.get_num_states();
        num_arcs += abstraction.compute_num_arcs();
        assert(num_states <= max_states);
        reduce_remaining_costs(abstraction.get_saturated_costs());
        int init_h = abstraction.get_h_value_of_initial_state();

        if (init_h > 0) {
            heuristic_functions.push_back(
                utils::make_unique_ptr<CartesianHeuristicFunction>(
                    subtask,
                    abstraction.extract_refinement_hierarchy()));
        }
        if (!may_build_another_abstraction())
            break;

        --rem_subtasks;
    }
}

void AdditiveCartesianHeuristic::initialize() {
    g_log << "Initializing additive Cartesian heuristic..." << endl;
    utils::reserve_extra_memory_padding(memory_padding_in_mb);
    for (shared_ptr<SubtaskGenerator> subtask_generator : subtask_generators) {
        SharedTasks subtasks = subtask_generator->get_subtasks(task);
        build_abstractions(subtasks);
        if (!may_build_another_abstraction())
            break;
    }
    if (utils::extra_memory_padding_is_reserved())
        utils::release_extra_memory_padding();
    print_statistics();
}

void AdditiveCartesianHeuristic::print_statistics() const {
    g_log << "Done initializing additive Cartesian heuristic" << endl;
    cout << "Cartesian abstractions built: " << num_abstractions << endl;
    cout << "Cartesian heuristic functions stored: "
         << heuristic_functions.size() << endl;
    cout << "Cartesian states: " << num_states << endl;
    cout << "Total number of arcs: " << num_arcs << endl;
    cout << endl;
}

int AdditiveCartesianHeuristic::compute_heuristic(const GlobalState &global_state) {
    State state = convert_global_state(global_state);
    return compute_heuristic(state);
}

int AdditiveCartesianHeuristic::compute_heuristic(const State &state) {
    int sum_h = 0;
    for (const unique_ptr<CartesianHeuristicFunction> &heuristic_function : heuristic_functions) {
        int h = heuristic_function->get_value(state);
        assert(h >= 0);
        if (h == INF)
            return DEAD_END;
        sum_h += h;
    }
    assert(sum_h >= 0);
    return sum_h;
}

static Heuristic *_parse(OptionParser &parser) {
    parser.document_synopsis(
        "Additive CEGAR heuristic",
        "See the paper introducing Counterexample-guided Abstraction "
        "Refinement (CEGAR) for classical planning:" +
        utils::format_paper_reference(
            {"Jendrik Seipp", "Malte Helmert"},
            "Counterexample-guided Cartesian Abstraction Refinement",
            "http://ai.cs.unibas.ch/papers/seipp-helmert-icaps2013.pdf",
            "Proceedings of the 23rd International Conference on Automated "
            "Planning and Scheduling (ICAPS 2013)",
            "347-351",
            "AAAI Press 2013") +
        "and the paper showing how to make the abstractions additive:" +
        utils::format_paper_reference(
            {"Jendrik Seipp", "Malte Helmert"},
            "Diverse and Additive Cartesian Abstraction Heuristics",
            "http://ai.cs.unibas.ch/papers/seipp-helmert-icaps2014.pdf",
            "Proceedings of the 24th International Conference on "
            "Automated Planning and Scheduling (ICAPS 2014)",
            "289-297",
            "AAAI Press 2014"));
    parser.document_language_support("action costs", "supported");
    parser.document_language_support("conditional effects", "not supported");
    parser.document_language_support("axioms", "not supported");
    parser.document_property("admissible", "yes");
    // TODO: Is the additive version consistent as well?
    parser.document_property("consistent", "yes");
    parser.document_property("safe", "yes");
    parser.document_property("preferred operators", "no");

    parser.add_list_option<shared_ptr<SubtaskGenerator>>(
        "subtasks",
        "subtask generators",
        "[landmarks(),goals()]");
    parser.add_option<int>(
        "max_states",
        "maximum sum of abstract states over all abstractions",
        "infinity",
        Bounds("1", "infinity"));
    parser.add_option<int>(
        "max_arcs",
        "maximum sum of real transitions (excluding self-loops) over "
        " all abstractions",
        "2000000",
        Bounds("0", "infinity"));
    parser.add_option<double>(
        "max_time",
        "maximum time in seconds for building abstractions",
        "infinity",
        Bounds("0.0", "infinity"));
    vector<string> pick_strategies;
    pick_strategies.push_back("RANDOM");
    pick_strategies.push_back("MIN_UNWANTED");
    pick_strategies.push_back("MAX_UNWANTED");
    pick_strategies.push_back("MIN_REFINED");
    pick_strategies.push_back("MAX_REFINED");
    pick_strategies.push_back("MIN_HADD");
    pick_strategies.push_back("MAX_HADD");
    parser.add_enum_option(
        "pick", pick_strategies, "split-selection strategy", "MAX_REFINED");
    parser.add_option<bool>(
        "use_general_costs", "allow negative costs in cost partitioning", "true");
    Heuristic::add_options_to_parser(parser);
    Options opts = parser.parse();
    if (parser.dry_run())
        return nullptr;
    else
        return new AdditiveCartesianHeuristic(opts);
}

static Plugin<Heuristic> _plugin("cegar", _parse);
}<|MERGE_RESOLUTION|>--- conflicted
+++ resolved
@@ -47,11 +47,8 @@
       pick_split(static_cast<PickSplit>(opts.get<int>("pick"))),
       num_abstractions(0),
       num_states(0),
-<<<<<<< HEAD
-      num_arcs(0) {
-=======
+      num_arcs(0),
       initial_state(task_proxy.get_initial_state()) {
->>>>>>> a24d4dc0
     verify_no_axioms(task_proxy);
     verify_no_conditional_effects(task_proxy);
 
