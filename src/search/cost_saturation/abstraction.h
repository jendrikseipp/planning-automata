--- conflicted
+++ resolved
@@ -58,16 +58,11 @@
         const std::vector<int> &h_values,
         int num_operators) const = 0;
 
-    // Return true iff operator induced a state-changing transition.
+    // Return true iff operator induces a state-changing transition.
     virtual bool operator_is_active(int op_id) const = 0;
 
-<<<<<<< HEAD
-    // Operators inducing self-looping transitions. May overlap with active
-    // operators.
-=======
-    // Return true iff operator induced a self-loop. Note that an operator may
+    // Return true iff operator induces a self-loop. Note that an operator may
     // induce both state-changing transitions and self-loops.
->>>>>>> 71f06583
     virtual bool operator_induces_self_loop(int op_id) const = 0;
 
     virtual int get_num_states() const = 0;
