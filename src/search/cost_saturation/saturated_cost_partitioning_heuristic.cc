--- conflicted
+++ resolved
@@ -20,11 +20,7 @@
 CostPartitioningHeuristic compute_saturated_cost_partitioning(
     const Abstractions &abstractions,
     const vector<int> &order,
-<<<<<<< HEAD
-    const vector<int> &costs,
-=======
     vector<int> &remaining_costs,
->>>>>>> a52dbc3c
     const vector<int> &) {
     assert(abstractions.size() == order.size());
     CostPartitioningHeuristic cp_heuristic;
