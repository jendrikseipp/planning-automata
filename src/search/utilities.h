--- conflicted
+++ resolved
@@ -99,13 +99,11 @@
 void unused_parameter(const T &) {
 }
 
-<<<<<<< HEAD
 int get_process_id();
-=======
+
 template<class T>
 void release_vector_memory(std::vector<T> &vec) {
     std::vector<T>().swap(vec);
 }
->>>>>>> edf56215
 
 #endif