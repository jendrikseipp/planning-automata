--- conflicted
+++ resolved
@@ -9,10 +9,6 @@
 
 enum OperatorCost {NORMAL = 0, ONE = 1, PLUSONE = 2, MAX_OPERATOR_COST};
 
-<<<<<<< HEAD
-int get_adjusted_action_cost(int cost, OperatorCost cost_type);
-=======
->>>>>>> 5afc966d
 int get_adjusted_action_cost(const OperatorProxy &op, OperatorCost cost_type);
 void add_cost_type_option_to_parser(options::OptionParser &parser);
 
