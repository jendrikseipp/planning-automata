--- conflicted
+++ resolved
@@ -72,11 +72,8 @@
     const utils::CountdownTimer *timer) {
     vector<State> samples;
 
-<<<<<<< HEAD
-=======
     const State initial_state = task_proxy.get_initial_state();
 
->>>>>>> fd31fc30
     int n;
     if (init_h == 0) {
         n = 10;
@@ -108,8 +105,8 @@
                 ++length;
         }
 
-        // Sample one state with a random walk of length 'length'.
-        State current_state = task_proxy.get_initial_state();
+        // Sample one state with a random walk of length length.
+        State current_state(initial_state);
         vector<OperatorProxy> applicable_ops;
         for (int j = 0; j < length; ++j) {
             applicable_ops.clear();
@@ -125,7 +122,7 @@
                 /* If current state is a dead end, then restart the random walk
                    with the initial state. */
                 if (is_dead_end(current_state))
-                    current_state = task_proxy.get_initial_state();
+                    current_state = State(initial_state);
             }
         }
         // The last state of the random walk is used as a sample.
