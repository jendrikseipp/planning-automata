--- conflicted
+++ resolved
@@ -52,21 +52,8 @@
         utils::exit_with(utils::ExitCode::SEARCH_UNSUPPORTED);
     }
 
-    utils::Timer lm_graph_timer;
-    utils::g_log << "Generating landmark graph..." << endl;
     shared_ptr<LandmarkFactory> lm_graph_factory = opts.get<shared_ptr<LandmarkFactory>>("lm_factory");
     lgraph = lm_graph_factory->compute_lm_graph(task);
-<<<<<<< HEAD
-=======
-    utils::g_log << "Landmark graph generation time: " << lm_graph_timer << endl;
-    utils::g_log << "Landmark graph contains " << lgraph->get_num_landmarks()
-                 << " landmarks, of which " << lgraph->get_num_disjunctive_landmarks()
-                 << " are disjunctive and " << lgraph->get_num_conjunctive_landmarks()
-                 << " are conjunctive." << endl;
-    utils::g_log << "Landmark graph contains " << lgraph->get_num_edges()
-                 << " orderings." << endl;
-    bool reasonable_orders = lm_graph_factory->use_reasonable_orders();
->>>>>>> 117c17ee
     lm_status_manager = utils::make_unique_ptr<LandmarkStatusManager>(*lgraph);
 
     if (admissible) {
