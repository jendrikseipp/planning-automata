#include "landmark_cost_assignment.h"

#include "landmarks_graph.h"

#ifdef USE_LP
#pragma GCC diagnostic ignored "-Wunused-parameter"
#ifdef COIN_USE_CLP
#include "OsiClpSolverInterface.hpp"
typedef OsiClpSolverInterface OsiXxxSolverInterface;
#endif

#ifdef COIN_USE_OSL
#include "OsiOslSolverInterface.hpp"
typedef OsiOslSolverInterface OsiXxxSolverInterface;
#include "ekk_c_api.h"
#endif

#ifdef COIN_USE_CPX
#include "OsiCpxSolverInterface.hpp"
typedef OsiCpxSolverInterface OsiXxxSolverInterface;
#endif

#include "CoinPackedVector.hpp"
#include "CoinPackedMatrix.hpp"
#include <sys/times.h>
#endif

#include <cstdlib>
#include <iostream>
#include <limits>

using namespace std;


LandmarkCostAssignment::LandmarkCostAssignment(LandmarksGraph &graph, OperatorCost cost_type_)
  : lm_graph(graph),cost_type(cost_type_) {
}


LandmarkCostAssignment::~LandmarkCostAssignment() {
}


const set<int> &LandmarkCostAssignment::get_achievers(
    int lmn_status, const LandmarkNode &lmn) const {
    // Return relevant achievers of the landmark according to its status.
    if (lmn_status == lm_not_reached)
        return lmn.first_achievers;
    else if (lmn_status == lm_needed_again)
        return lmn.possible_achievers;
    else
        return empty;
}


/* Uniform cost partioning */
LandmarkUniformSharedCostAssignment::LandmarkUniformSharedCostAssignment(
    LandmarksGraph &graph, bool use_action_landmarks_, OperatorCost cost_type_)
<<<<<<< HEAD
    : LandmarkCostAssignment(graph), use_action_landmarks(use_action_landmarks_),
      cost_type(cost_type_) {
=======
  : LandmarkCostAssignment(graph, cost_type_), use_action_landmarks(use_action_landmarks_) {
>>>>>>> d966eab8
}


LandmarkUniformSharedCostAssignment::~LandmarkUniformSharedCostAssignment() {
}


double LandmarkUniformSharedCostAssignment::cost_sharing_h_value() {
    vector<int> achieved_lms_by_op(g_operators.size(), 0);
    vector<bool> action_landmarks(g_operators.size(), false);

    const set<LandmarkNode *> &nodes = lm_graph.get_nodes();
    set<LandmarkNode *>::iterator node_it;

    double h = 0;

    // First pass: compute which op achieves how many landmarks.
    // Along the way, mark action landmarks and add their cost to h.
    for (node_it = nodes.begin(); node_it != nodes.end(); ++node_it) {
        LandmarkNode &node = **node_it;
        int lmn_status = node.get_status(false);
        if (lmn_status != lm_reached) {
            const set<int> &achievers = get_achievers(lmn_status, node);
            assert(!achievers.empty());
            if (use_action_landmarks && achievers.size() == 1) {
                // We have found an action landmark for this state.
                int op_id = *achievers.begin();
                assert(op_id >= 0 && op_id < g_operators.size());
                if (!action_landmarks[op_id]) {
                    action_landmarks[op_id] = true;
                    const Operator &op = lm_graph.get_operator_for_lookup_index(
                        op_id);
                    h += get_adjusted_action_cost(op, cost_type);
                }
            } else {
                set<int>::const_iterator ach_it;
                for (ach_it = achievers.begin(); ach_it != achievers.end();
                     ++ach_it) {
                    int op_id = *ach_it;
                    assert(op_id >= 0 && op_id < g_operators.size());
                    achieved_lms_by_op[op_id]++;
                }
            }
        }
    }

    vector<LandmarkNode *> relevant_lms;

    // Second pass: Remove landmarks from consideration that are
    // covered by an action landmark; decrease the counters accordingly
    // so that no unnecessary cost is assigned to these landmarks.
    for (node_it = nodes.begin(); node_it != nodes.end(); ++node_it) {
        LandmarkNode &node = **node_it;
        int lmn_status = node.get_status(false);
        if (lmn_status != lm_reached) {
            const set<int> &achievers = get_achievers(lmn_status, node);
            set<int>::const_iterator ach_it;
            bool covered_by_action_lm = false;
            for (ach_it = achievers.begin(); ach_it != achievers.end();
                 ++ach_it) {
                int op_id = *ach_it;
                assert(op_id >= 0 && op_id < g_operators.size());
                if (action_landmarks[op_id]) {
                    covered_by_action_lm = true;
                    break;
                }
            }
            if (covered_by_action_lm) {
                for (ach_it = achievers.begin(); ach_it != achievers.end();
                     ++ach_it) {
                    int op_id = *ach_it;
                    assert(op_id >= 0 && op_id < g_operators.size());
                    achieved_lms_by_op[op_id]--;
                }
            } else {
                relevant_lms.push_back(&node);
            }
        }
    }

    // Third pass: Count shared costs for the remaining landmarks.
    for (int i = 0; i < relevant_lms.size(); i++) {
        LandmarkNode &node = *relevant_lms[i];
        int lmn_status = node.get_status(false);
        const set<int> &achievers = get_achievers(lmn_status, node);
        set<int>::const_iterator ach_it;
        double min_cost = numeric_limits<double>::max();
        for (ach_it = achievers.begin(); ach_it != achievers.end();
             ++ach_it) {
            int op_id = *ach_it;
            assert(op_id >= 0 && op_id < g_operators.size());
            const Operator &op = lm_graph.get_operator_for_lookup_index(
                op_id);
            int num_achieved = achieved_lms_by_op[op_id];
            assert(num_achieved >= 1);
            double shared_cost = double(get_adjusted_action_cost(op, cost_type)) / num_achieved;
            min_cost = min(min_cost, shared_cost);
        }
        h += min_cost;
    }

    return h;
}


LandmarkEfficientOptimalSharedCostAssignment::LandmarkEfficientOptimalSharedCostAssignment(
					      LandmarksGraph &graph, OperatorCost cost_type_)
  : LandmarkCostAssignment(graph, cost_type_) {
#ifdef USE_LP
    si = new OsiXxxSolverInterface();
#else
    cerr << "You must build the planner with the USE_LP symbol defined" << endl;
    ::exit(1);
#endif
}

LandmarkEfficientOptimalSharedCostAssignment::~LandmarkEfficientOptimalSharedCostAssignment() {
#ifdef USE_LP
    delete si;
#endif
}

double LandmarkEfficientOptimalSharedCostAssignment::cost_sharing_h_value() {
#ifdef USE_LP
    try {
        // TODO: This could probably be speeded up by taking some of
        //       the relevant dynamic memory management out of the
        //       method, using loadProblem instead of assignProblem.
        // TODO: We could also do the same thing with action landmarks we
        //       do in the uniform cost partitioning case.

        struct tms start, end_build, end_solve, end_all;
        times(&start);

        // The LP has one variable (column) per landmark and one
        // inequality (row) per operator.
        int n_cols = lm_graph.number_of_landmarks();
        int n_rows = g_operators.size();

        // Set up lower bounds, upper bounds and objective function
        // coefficients for the landmarks.
        // We want to maximize 1 * cost(lm_1) + ... + 1 * cost(lm_n),
        // so the coefficients are all 1.
        // The range of cost(lm_1) is {0} if the landmark is already
        // reached; otherwise it is [0, infinity].
        double *objective = new double[n_cols];
        double *col_lb = new double[n_cols];
        double *col_ub = new double[n_cols];

        for (int lm_id = 0; lm_id < n_cols; ++lm_id) {
            const LandmarkNode *lm = lm_graph.get_lm_for_index(lm_id);
            bool reached = (lm->get_status(false) == lm_reached);
            objective[lm_id] = 1.0;
            col_lb[lm_id] = 0.0;
            col_ub[lm_id] = reached ? 0.0 : si->getInfinity();
        }

        // Set up lower bounds and upper bounds for the inequalities.
        // These simply say that the operator's total cost must fall
        // between 0 and the real operator cost.
        double *row_lb = new double[n_rows];
        double *row_ub = new double[n_rows];
        for (int op_id = 0; op_id < g_operators.size(); ++op_id) {
            const Operator &op = g_operators[op_id];
            row_lb[op_id] = 0;
            row_ub[op_id] = get_adjusted_action_cost(op, cost_type);
        }

        // Define the constraint matrix. The constraints are of the form
        // cost(lm_i1) + cost(lm_i2) + ... + cost(lm_in) <= cost(o)
        // where lm_i1 ... lm_in are the landmarks for which o is a
        // relevant achiever. Hence, we add a triple (op, lm, 1.0)
        // for each relevant achiever op of landmark lm, denoting that
        // in the op-th row and lm-th column, the matrix has a 1.0 entry.
        vector<int> operator_indices;
        vector<int> landmark_indices;

        for (int lm_id = 0; lm_id < n_cols; ++lm_id) {
            const LandmarkNode *lm = lm_graph.get_lm_for_index(lm_id);
            int lm_status = lm->get_status(false);
            if (lm_status != lm_reached) {
                const set<int> &achievers = get_achievers(lm_status, *lm);
                assert(!achievers.empty());
                set<int>::const_iterator ach_it;
                for (ach_it = achievers.begin(); ach_it != achievers.end();
                     ++ach_it) {
                    int op_id = *ach_it;
                    assert(op_id >= 0 && op_id < g_operators.size());
                    operator_indices.push_back(op_id);
                    landmark_indices.push_back(lm_id);
                }
            }
        }
        size_t num_constraints = operator_indices.size();
        vector<double> coefficients(num_constraints, 1.0);

        CoinPackedMatrix *matrix = new CoinPackedMatrix(
            false,
            &*operator_indices.begin(),
            &*landmark_indices.begin(),
            &*coefficients.begin(),
            num_constraints);

        // Load the problem to OSI.
        // The OSI algorithm will delete (resp. delete[]) these six.
        si->assignProblem(matrix, col_lb, col_ub, objective, row_lb, row_ub);
        // We want to maximize the objective function.
        si->setObjSense(-1);

        times(&end_build);

        // Solve the linear program.
        si->messageHandler()->setLogLevel(0);
        si->initialSolve();
        times(&end_solve);

        double h = si->getObjValue();

        // We might call si->reset() here, but this makes the overall
        // code a bit slower in small tests, presumably due to dynamic
        // memory managment overhead in the LP library. So we don't
        // call it. This LP will be cleaned up once the next one is
        // constructed.

        times(&end_all);
        /*
        int total_ms = (end_all.tms_utime - start.tms_utime) * 10;
        int build_ms = (end_build.tms_utime - start.tms_utime) * 10;
        int solve_ms = (end_solve.tms_utime - end_build.tms_utime) * 10;

        cout << "Build: " << build_ms << " , Solve: " << solve_ms
             << " , Total: " << total_ms << endl;
        */
        return h;
    } catch (CoinError &ex) {
        cerr << "Exception:" << ex.message() << endl
             << " from method " << ex.methodName() << endl
             << " from class " << ex.className() << endl;
        ::exit(1);
    }
    ;
#else
    ::abort(); // Should be unreachable if USE_LP is not set.
#endif
}<|MERGE_RESOLUTION|>--- conflicted
+++ resolved
@@ -32,8 +32,9 @@
 using namespace std;
 
 
-LandmarkCostAssignment::LandmarkCostAssignment(LandmarksGraph &graph, OperatorCost cost_type_)
-  : lm_graph(graph),cost_type(cost_type_) {
+LandmarkCostAssignment::LandmarkCostAssignment(
+    LandmarksGraph &graph, OperatorCost cost_type_)
+    : lm_graph(graph), cost_type(cost_type_) {
 }
 
 
@@ -56,12 +57,7 @@
 /* Uniform cost partioning */
 LandmarkUniformSharedCostAssignment::LandmarkUniformSharedCostAssignment(
     LandmarksGraph &graph, bool use_action_landmarks_, OperatorCost cost_type_)
-<<<<<<< HEAD
-    : LandmarkCostAssignment(graph), use_action_landmarks(use_action_landmarks_),
-      cost_type(cost_type_) {
-=======
-  : LandmarkCostAssignment(graph, cost_type_), use_action_landmarks(use_action_landmarks_) {
->>>>>>> d966eab8
+    : LandmarkCostAssignment(graph, cost_type_), use_action_landmarks(use_action_landmarks_) {
 }
 
 
@@ -166,10 +162,9 @@
     return h;
 }
 
-
 LandmarkEfficientOptimalSharedCostAssignment::LandmarkEfficientOptimalSharedCostAssignment(
-					      LandmarksGraph &graph, OperatorCost cost_type_)
-  : LandmarkCostAssignment(graph, cost_type_) {
+    LandmarksGraph &graph, OperatorCost cost_type)
+    : LandmarkCostAssignment(graph, cost_type) {
 #ifdef USE_LP
     si = new OsiXxxSolverInterface();
 #else
@@ -227,7 +222,7 @@
         for (int op_id = 0; op_id < g_operators.size(); ++op_id) {
             const Operator &op = g_operators[op_id];
             row_lb[op_id] = 0;
-            row_ub[op_id] = get_adjusted_action_cost(op, cost_type);
+            row_ub[op_id] = op.get_cost();
         }
 
         // Define the constraint matrix. The constraints are of the form
