--- conflicted
+++ resolved
@@ -1,16 +1,15 @@
 #ifndef LANDMARKS_LANDMARK_COST_ASSIGNMENT_H
 #define LANDMARKS_LANDMARK_COST_ASSIGNMENT_H
 
-<<<<<<< HEAD
 #include "landmark.h"
-=======
+
 #include "../task_proxy.h"
->>>>>>> 7c78ba56
 
 #include "../lp/lp_solver.h"
 
 #include <vector>
 
+class ConstBitsetView;
 class OperatorsProxy;
 
 namespace cost_saturation {
@@ -28,21 +27,12 @@
 class LandmarkStatusManager;
 
 class LandmarkCostAssignment {
-<<<<<<< HEAD
-    const Achievers empty;
-=======
->>>>>>> 7c78ba56
 protected:
     const LandmarkGraph &lm_graph;
     const std::vector<int> operator_costs;
 
-<<<<<<< HEAD
     const Achievers &get_achievers(
-        int lmn_status, const Landmark &landmark) const;
-=======
-    const std::set<int> &get_achievers(
         const Landmark &landmark, bool past) const;
->>>>>>> 7c78ba56
 public:
     LandmarkCostAssignment(const std::vector<int> &operator_costs,
                            const LandmarkGraph &graph);
@@ -78,21 +68,23 @@
                                         const std::shared_ptr<utils::RandomNumberGenerator> &rng);
 
     virtual double cost_sharing_h_value(
-        const LandmarkStatusManager &lm_status_manager) override;
+        const LandmarkStatusManager &lm_status_manager,
+        const State &ancestor_state) override;
 };
 
 class LandmarkCanonicalHeuristic : public LandmarkCostAssignment {
     std::vector<std::vector<int>> compute_max_additive_subsets(
-        const LandmarkStatusManager &lm_status_manager,
+        const ConstBitsetView &past_landmarks,
         const std::vector<const LandmarkNode *> &relevant_landmarks);
-    int compute_minimum_landmark_cost(const LandmarkNode &lm, int lm_status) const;
+    int compute_minimum_landmark_cost(const LandmarkNode &lm_node, bool past) const;
 public:
     LandmarkCanonicalHeuristic(
         const std::vector<int> &operator_costs,
         const LandmarkGraph &graph);
 
     virtual double cost_sharing_h_value(
-        const LandmarkStatusManager &lm_status_manager) override;
+        const LandmarkStatusManager &lm_status_manager,
+        const State &ancestor_state) override;
 };
 
 class LandmarkPhO : public LandmarkCostAssignment {
@@ -103,7 +95,7 @@
 
     lp::LinearProgram build_initial_lp();
 
-    double compute_landmark_cost(const LandmarkNode &lm) const;
+    double compute_landmark_cost(const LandmarkNode &lm, bool past) const;
 public:
     LandmarkPhO(
         const std::vector<int> &operator_costs,
