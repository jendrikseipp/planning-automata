--- conflicted
+++ resolved
@@ -38,30 +38,11 @@
        for example, to generate the documentation.
     */
     std::unordered_map<std::string, PluginInfo> plugin_infos;
-<<<<<<< HEAD
     /*
        Mapping from argument to use to predefine plugins of PluginTypes (e.g.
        --evaluator) to the functions used to do the predefinition.
     */
     std::unordered_map<std::string, PredefinitionFunctional> predefinition_functions;
-
-    void collect_plugin_types(const RawRegistry &collection,
-                              std::vector<std::string> &errors);
-    void collect_plugin_groups(const RawRegistry &collection,
-                               std::vector<std::string> &errors);
-    void collect_plugins(const RawRegistry &collection,
-                         std::vector<std::string> &errors);
-
-    void insert_plugin(const std::string &key, const Any &factory,
-                       const PluginTypeNameGetter &type_name_factory,
-                       const DocFactory &doc_factory,
-                       const std::string &group, const std::type_index &type);
-    void insert_factory(const std::string &key, const Any &factory,
-                        const std::type_index &type);
-    void insert_plugin_info(const std::string &key, const DocFactory &factory,
-                            const PluginTypeNameGetter &type_name_factory,
-                            const std::string &group);
-=======
 
     void insert_plugin_types(const RawRegistry &raw_registry,
                              std::vector<std::string> &errors);
@@ -74,16 +55,11 @@
                        const std::string &group,
                        const PluginTypeNameGetter &type_name_factory,
                        const std::type_index &type);
->>>>>>> 2775fd87
     void insert_type_info(const PluginTypeInfo &info);
     void insert_group_info(const PluginGroupInfo &info);
 
 public:
-<<<<<<< HEAD
-    explicit Registry(const RawRegistry &collection);
-=======
     explicit Registry(const RawRegistry &raw_registry);
->>>>>>> 2775fd87
 
     template<typename T>
     std::function<T(OptionParser &)> get_factory(const std::string &key) const {
@@ -91,12 +67,9 @@
         return any_cast<std::function<T(OptionParser &)>>(plugin_factories.at(type).at(key));
     }
 
-<<<<<<< HEAD
     bool has_predefinition_function(const std::string &key) const;
     PredefinitionFunctional &get_predefinition_function(const std::string &key);
 
-=======
->>>>>>> 2775fd87
     const PluginTypeInfo &get_type_info(const std::type_index &type) const;
     std::vector<PluginTypeInfo> get_sorted_type_infos() const;
 
