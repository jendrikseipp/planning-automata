#include "command_line.h"

#include "doc_printer.h"
#include "errors.h"
#include "option_parser.h"
#include "predefinitions.h"
#include "string_utils.h"

#include "../search_engine.h"

#include <vector>

namespace landmarks {
class LandmarkFactory;
}

using namespace std;

namespace options {
/*
  Predefine landmarks and heuristics.
*/

<<<<<<< HEAD
static void predefine_evaluator(const string &arg, Registry &registry,
                                bool dry_run) {
    pair<string, string> predefinition = split(arg);
    OptionParser parser(predefinition.second, registry, dry_run);
    Predefinitions::instance()->predefine<shared_ptr<Evaluator>>(
        predefinition.first, parser.start_parsing<shared_ptr<Evaluator>>());
}


static void predefine_lmgraph(const string &arg, Registry &registry,
                              bool dry_run) {
    pair<string, string> predefinition = split(arg);
    OptionParser parser(predefinition.second, registry, dry_run);
    Predefinitions::instance()->predefine<shared_ptr<landmarks::LandmarkFactory>>(
        predefinition.first, parser.start_parsing<shared_ptr<landmarks::LandmarkFactory>>());
=======
static void predefine_evaluator(const string &arg, Predefinitions &predefinitions,
                                bool dry_run) {
    pair<string, string> predefinition = split(arg);
    OptionParser parser(predefinition.second, predefinitions, dry_run);
    predefinitions.predefine(predefinition.first,
                             parser.start_parsing<shared_ptr<Evaluator>>());
}


static void predefine_lmgraph(const string &arg, Predefinitions &predefinitions,
                              bool dry_run) {
    pair<string, string> predefinition = split(arg);
    OptionParser parser(predefinition.second, predefinitions, dry_run);
    predefinitions.predefine(predefinition.first,
                             parser.start_parsing<shared_ptr<landmarks::LandmarkFactory>>());
>>>>>>> be9a363b
}


static shared_ptr<SearchEngine> parse_cmd_line_aux(
    const vector<string> &args, Registry &registry, bool dry_run) {
    string plan_filename = "sas_plan";
    int num_previously_generated_plans = 0;
    bool is_part_of_anytime_portfolio = false;
    Predefinitions predefinitions;

    shared_ptr<SearchEngine> engine;
    /*
      Note that we don’t sanitize all arguments beforehand because filenames should remain as-is
      (no conversion to lower-case, no conversion of newlines to spaces).
    */
    // TODO: Remove code duplication.
    for (size_t i = 0; i < args.size(); ++i) {
        string arg = sanitize_string(args[i]);
        bool is_last = (i == args.size() - 1);
        if (arg == "--evaluator") {
            if (is_last)
                throw ArgError("missing argument after --evaluator");
            ++i;
<<<<<<< HEAD
            predefine_evaluator(sanitize_string(args[i]), registry, dry_run);
=======
            predefine_evaluator(sanitize_string(args[i]), predefinitions, dry_run);
>>>>>>> be9a363b
        } else if (arg == "--heuristic") {
            // deprecated alias for --evaluator
            if (is_last)
                throw ArgError("missing argument after --heuristic");
            ++i;
<<<<<<< HEAD
            predefine_evaluator(sanitize_string(args[i]), registry, dry_run);
=======
            predefine_evaluator(sanitize_string(args[i]), predefinitions, dry_run);
>>>>>>> be9a363b
        } else if (arg == "--landmarks") {
            if (is_last)
                throw ArgError("missing argument after --landmarks");
            ++i;
<<<<<<< HEAD
            predefine_lmgraph(sanitize_string(args[i]), registry, dry_run);
=======
            predefine_lmgraph(sanitize_string(args[i]), predefinitions, dry_run);
>>>>>>> be9a363b
        } else if (arg == "--search") {
            if (is_last)
                throw ArgError("missing argument after --search");
            ++i;
<<<<<<< HEAD
            OptionParser parser(sanitize_string(args[i]), registry, dry_run);
=======
            OptionParser parser(sanitize_string(args[i]), predefinitions, dry_run);
>>>>>>> be9a363b
            engine = parser.start_parsing<shared_ptr<SearchEngine>>();
        } else if (arg == "--help" && dry_run) {
            cout << "Help:" << endl;
            bool txt2tags = false;
            vector<string> plugin_names;
            for (size_t j = i + 1; j < args.size(); ++j) {
                string help_arg = sanitize_string(args[j]);
                if (help_arg == "--txt2tags") {
                    txt2tags = true;
                } else {
                    plugin_names.push_back(help_arg);
                }
            }
            unique_ptr<DocPrinter> doc_printer;
            if (txt2tags)
                doc_printer = utils::make_unique_ptr<Txt2TagsPrinter>(cout,
                                                                      registry);
            else
                doc_printer = utils::make_unique_ptr<PlainPrinter>(cout,
                                                                   registry);
            if (plugin_names.empty()) {
                doc_printer->print_all();
            } else {
                for (const string &name : plugin_names) {
                    doc_printer->print_plugin(name);
                }
            }
            cout << "Help output finished." << endl;
            exit(0);
        } else if (arg == "--internal-plan-file") {
            if (is_last)
                throw ArgError("missing argument after --internal-plan-file");
            ++i;
            plan_filename = args[i];
        } else if (arg == "--internal-previous-portfolio-plans") {
            if (is_last)
                throw ArgError("missing argument after --internal-previous-portfolio-plans");
            ++i;
            is_part_of_anytime_portfolio = true;
            num_previously_generated_plans = parse_int_arg(arg, args[i]);
            if (num_previously_generated_plans < 0)
                throw ArgError("argument for --internal-previous-portfolio-plans must be positive");
        } else {
            throw ArgError("unknown option " + arg);
        }
    }

    if (engine) {
        PlanManager &plan_manager = engine->get_plan_manager();
        plan_manager.set_plan_filename(plan_filename);
        plan_manager.set_num_previously_generated_plans(num_previously_generated_plans);
        plan_manager.set_is_part_of_anytime_portfolio(is_part_of_anytime_portfolio);
    }
    return engine;
}


shared_ptr<SearchEngine> parse_cmd_line(
    int argc, const char **argv, Registry &registry, bool dry_run, bool is_unit_cost) {
    vector<string> args;
    bool active = true;
    for (int i = 1; i < argc; ++i) {
        string arg = sanitize_string(argv[i]);

        if (arg == "--if-unit-cost") {
            active = is_unit_cost;
        } else if (arg == "--if-non-unit-cost") {
            active = !is_unit_cost;
        } else if (arg == "--always") {
            active = true;
        } else if (active) {
            // We use the unsanitized arguments because sanitizing is inappropriate for things like filenames.
            args.push_back(argv[i]);
        }
    }
    return parse_cmd_line_aux(args, registry, dry_run);
}


string usage(const string &progname) {
    return "usage: \n" +
           progname + " [OPTIONS] --search SEARCH < OUTPUT\n\n"
           "* SEARCH (SearchEngine): configuration of the search algorithm\n"
           "* OUTPUT (filename): translator output\n\n"
           "Options:\n"
           "--help [NAME]\n"
           "    Prints help for all heuristics, open lists, etc. called NAME.\n"
           "    Without parameter: prints help for everything available\n"
           "--landmarks LANDMARKS_PREDEFINITION\n"
           "    Predefines a set of landmarks that can afterwards be referenced\n"
           "    by the name that is specified in the definition.\n"
           "--evaluator EVALUATOR_PREDEFINITION\n"
           "    Predefines an evaluator that can afterwards be referenced\n"
           "    by the name that is specified in the definition.\n"
           "--internal-plan-file FILENAME\n"
           "    Plan will be output to a file called FILENAME\n\n"
           "--internal-previous-portfolio-plans COUNTER\n"
           "    This planner call is part of a portfolio which already created\n"
           "    plan files FILENAME.1 up to FILENAME.COUNTER.\n"
           "    Start enumerating plan files with COUNTER+1, i.e. FILENAME.COUNTER+1\n\n"
           "See http://www.fast-downward.org/ for details.";
}
}<|MERGE_RESOLUTION|>--- conflicted
+++ resolved
@@ -21,39 +21,21 @@
   Predefine landmarks and heuristics.
 */
 
-<<<<<<< HEAD
 static void predefine_evaluator(const string &arg, Registry &registry,
-                                bool dry_run) {
+                                Predefinitions &predefinitions, bool dry_run) {
     pair<string, string> predefinition = split(arg);
-    OptionParser parser(predefinition.second, registry, dry_run);
-    Predefinitions::instance()->predefine<shared_ptr<Evaluator>>(
-        predefinition.first, parser.start_parsing<shared_ptr<Evaluator>>());
+    OptionParser parser(predefinition.second, registry, predefinitions, dry_run);
+    predefinitions.predefine(predefinition.first,
+			     parser.start_parsing<shared_ptr<Evaluator>>());
 }
 
 
 static void predefine_lmgraph(const string &arg, Registry &registry,
-                              bool dry_run) {
+                              Predefinitions &predefinitions, bool dry_run) {
     pair<string, string> predefinition = split(arg);
-    OptionParser parser(predefinition.second, registry, dry_run);
-    Predefinitions::instance()->predefine<shared_ptr<landmarks::LandmarkFactory>>(
-        predefinition.first, parser.start_parsing<shared_ptr<landmarks::LandmarkFactory>>());
-=======
-static void predefine_evaluator(const string &arg, Predefinitions &predefinitions,
-                                bool dry_run) {
-    pair<string, string> predefinition = split(arg);
-    OptionParser parser(predefinition.second, predefinitions, dry_run);
+    OptionParser parser(predefinition.second, registry, predefinitions, dry_run);
     predefinitions.predefine(predefinition.first,
-                             parser.start_parsing<shared_ptr<Evaluator>>());
-}
-
-
-static void predefine_lmgraph(const string &arg, Predefinitions &predefinitions,
-                              bool dry_run) {
-    pair<string, string> predefinition = split(arg);
-    OptionParser parser(predefinition.second, predefinitions, dry_run);
-    predefinitions.predefine(predefinition.first,
-                             parser.start_parsing<shared_ptr<landmarks::LandmarkFactory>>());
->>>>>>> be9a363b
+			     parser.start_parsing<shared_ptr<landmarks::LandmarkFactory>>());
 }
 
 
@@ -77,39 +59,27 @@
             if (is_last)
                 throw ArgError("missing argument after --evaluator");
             ++i;
-<<<<<<< HEAD
-            predefine_evaluator(sanitize_string(args[i]), registry, dry_run);
-=======
-            predefine_evaluator(sanitize_string(args[i]), predefinitions, dry_run);
->>>>>>> be9a363b
+            predefine_evaluator(sanitize_string(args[i]), registry, predefinitions,
+			        dry_run);
         } else if (arg == "--heuristic") {
             // deprecated alias for --evaluator
             if (is_last)
                 throw ArgError("missing argument after --heuristic");
             ++i;
-<<<<<<< HEAD
-            predefine_evaluator(sanitize_string(args[i]), registry, dry_run);
-=======
-            predefine_evaluator(sanitize_string(args[i]), predefinitions, dry_run);
->>>>>>> be9a363b
+            predefine_evaluator(sanitize_string(args[i]), registry, predefinitions,
+				dry_run);
         } else if (arg == "--landmarks") {
             if (is_last)
                 throw ArgError("missing argument after --landmarks");
             ++i;
-<<<<<<< HEAD
-            predefine_lmgraph(sanitize_string(args[i]), registry, dry_run);
-=======
-            predefine_lmgraph(sanitize_string(args[i]), predefinitions, dry_run);
->>>>>>> be9a363b
+            predefine_lmgraph(sanitize_string(args[i]), registry, predefinitions,
+			      dry_run);
         } else if (arg == "--search") {
             if (is_last)
                 throw ArgError("missing argument after --search");
             ++i;
-<<<<<<< HEAD
-            OptionParser parser(sanitize_string(args[i]), registry, dry_run);
-=======
-            OptionParser parser(sanitize_string(args[i]), predefinitions, dry_run);
->>>>>>> be9a363b
+            OptionParser parser(sanitize_string(args[i]), registry, predefinitions,
+				dry_run);
             engine = parser.start_parsing<shared_ptr<SearchEngine>>();
         } else if (arg == "--help" && dry_run) {
             cout << "Help:" << endl;
