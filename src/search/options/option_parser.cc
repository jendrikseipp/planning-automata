#include "option_parser.h"

#include "doc_printer.h"
#include "errors.h"
#include "plugin.h"
#include "synergy.h"
#include "type_documenter.h"

#include "../globals.h"

#include "../ext/tree_util.hh"

#include "../utils/rng.h"
#include "../utils/system.h"

#include <algorithm>
#include <cassert>
#include <iostream>
#include <stdexcept>
#include <string>
#include <utility>
#include <vector>

using namespace std;


// TODO (post-issue586): Remove this once we no longer need it.
class AbstractTask;
class OpenListFactory;
class SearchEngine;

<<<<<<< HEAD
namespace landmarks {
=======
namespace CEGAR {
class SubtaskGenerator;
}

namespace Landmarks {
>>>>>>> 5390a4cb
class LandmarkGraph;
}

namespace merge_and_shrink {
class LabelReduction;
class MergeStrategy;
class ShrinkStrategy;
}

namespace operator_counting {
class ConstraintGenerator;
}

namespace pdbs {
class PatternCollectionGenerator;
class PatternGenerator;
}

const string OptionParser::NONE = "<none>";


void OptionParser::error(string msg) {
    throw ParseError(msg, *this->get_parse_tree());
}

void OptionParser::warning(string msg) {
    cout << "Parser Warning: " << msg << endl;
}

/*
Functions for printing help:
*/

void OptionParser::set_help_mode(bool m) {
    dry_run_ = dry_run_ && m;
    help_mode_ = m;
    opts.set_help_mode(m);
}

template<typename T>
static void get_help_templ(const ParseTree &pt) {
    if (Registry<T>::instance()->contains(pt.begin()->value)) {
        OptionParser p(pt, true);
        p.set_help_mode(true);
        p.start_parsing<T>();
    }
}

static void get_help(string k) {
    ParseTree pt;
    pt.insert(pt.begin(), ParseNode(k));
    get_help_templ<SearchEngine *>(pt);
    get_help_templ<Heuristic *>(pt);
    get_help_templ<shared_ptr<AbstractTask>>(pt);
    get_help_templ<ScalarEvaluator *>(pt);
    get_help_templ<Synergy *>(pt);
<<<<<<< HEAD
    get_help_templ<landmarks::LandmarkGraph *>(pt);
=======
    get_help_templ<Landmarks::LandmarkGraph *>(pt);
    get_help_templ<shared_ptr<CEGAR::SubtaskGenerator>>(pt);
>>>>>>> 5390a4cb
    get_help_templ<shared_ptr<OpenListFactory>>(pt);
    get_help_templ<shared_ptr<merge_and_shrink::MergeStrategy>>(pt);
    get_help_templ<shared_ptr<merge_and_shrink::ShrinkStrategy>>(pt);
    get_help_templ<shared_ptr<merge_and_shrink::LabelReduction>>(pt);
    get_help_templ<shared_ptr<operator_counting::ConstraintGenerator>>(pt);
    get_help_templ<shared_ptr<pdbs::PatternCollectionGenerator>>(pt);
    get_help_templ<shared_ptr<pdbs::PatternGenerator>>(pt);
}

template<typename T>
static void get_full_help_templ() {
    DocStore::instance()->set_synopsis(TypeNamer<T>::name(), "",
                                       TypeDocumenter<T>::synopsis());
    vector<string> keys = Registry<T>::instance()->get_keys();
    for (size_t i = 0; i < keys.size(); ++i) {
        ParseTree pt;
        pt.insert(pt.begin(), ParseNode(keys[i]));
        get_help_templ<T>(pt);
    }
}

static void get_full_help() {
    get_full_help_templ<SearchEngine *>();
    get_full_help_templ<Heuristic *>();
    get_full_help_templ<shared_ptr<AbstractTask>>();
    get_full_help_templ<ScalarEvaluator *>();
    get_full_help_templ<Synergy *>();
<<<<<<< HEAD
    get_full_help_templ<landmarks::LandmarkGraph *>();
=======
    get_full_help_templ<Landmarks::LandmarkGraph *>();
    get_full_help_templ<shared_ptr<CEGAR::SubtaskGenerator>>();
>>>>>>> 5390a4cb
    get_full_help_templ<shared_ptr<OpenListFactory>>();
    get_full_help_templ<shared_ptr<merge_and_shrink::MergeStrategy>>();
    get_full_help_templ<shared_ptr<merge_and_shrink::ShrinkStrategy>>();
    get_full_help_templ<shared_ptr<merge_and_shrink::LabelReduction>>();
    get_full_help_templ<shared_ptr<operator_counting::ConstraintGenerator>>();
    get_full_help_templ<shared_ptr<pdbs::PatternCollectionGenerator>>();
    get_full_help_templ<shared_ptr<pdbs::PatternGenerator>>();
}


/*
Predefining landmarks and heuristics:
*/

//takes a string of the form "word1, word2, word3 " and converts it to a vector
//(used for predefining synergies)
static std::vector<std::string> to_list(std::string s) {
    std::vector<std::string> result;
    std::string buffer;
    for (size_t i = 0; i < s.size(); ++i) {
        if (s[i] == ',') {
            result.push_back(buffer);
            buffer.clear();
        } else if (s[i] == ' ') {
            continue;
        } else {
            buffer.push_back(s[i]);
        }
    }
    result.push_back(buffer);
    return result;
}

//Note: originally the following function was templated (predefine<T>),
//but there is no Synergy<LandmarkGraph>, so I split it up for now.
static void predefine_heuristic(std::string s, bool dry_run) {
    //remove newlines so they don't mess anything up:
    s.erase(std::remove(s.begin(), s.end(), '\n'), s.end());

    size_t split = s.find("=");
    std::string ls = s.substr(0, split);
    std::vector<std::string> definees = to_list(ls);
    std::string rs = s.substr(split + 1);
    OptionParser op(rs, dry_run);
    if (definees.size() == 1) { //normal predefinition
        Predefinitions<Heuristic *>::instance()->predefine(
            definees[0], op.start_parsing<Heuristic *>());
    } else if (definees.size() > 1) { //synergy
        if (!dry_run) {
            std::vector<Heuristic *> heur =
                op.start_parsing<Synergy *>()->heuristics;
            for (size_t i = 0; i < definees.size(); ++i) {
                Predefinitions<Heuristic *>::instance()->predefine(
                    definees[i], heur[i]);
            }
        } else {
            for (const string &definee : definees) {
                Predefinitions<Heuristic *>::instance()->predefine(
                    definee, nullptr);
            }
        }
    } else {
        op.error("predefinition has invalid left side");
    }
}

static void predefine_lmgraph(std::string s, bool dry_run) {
    //remove newlines so they don't mess anything up:
    s.erase(std::remove(s.begin(), s.end(), '\n'), s.end());

    size_t split = s.find("=");
    std::string ls = s.substr(0, split);
    std::vector<std::string> definees = to_list(ls);
    std::string rs = s.substr(split + 1);
    OptionParser op(rs, dry_run);
    if (definees.size() == 1) {
        Predefinitions<landmarks::LandmarkGraph *>::instance()->predefine(
            definees[0], op.start_parsing<landmarks::LandmarkGraph *>());
    } else {
        op.error("predefinition has invalid left side");
    }
}


/*
Parse command line options
*/

template<class T>
void _check_bounds(
    OptionParser &parser, const string &key, T value,
    T lower_bound, T upper_bound) {
    if (lower_bound > upper_bound)
        ABORT("lower bound is greater than upper bound for " + key);
    if (value < lower_bound || value > upper_bound) {
        stringstream stream;
        stream << key << " (" << value << ") must be in range ["
               << lower_bound << ", " << upper_bound << "]";
        parser.error(stream.str());
    }
}

template<>
void OptionParser::check_bounds<int>(
    const string &key, const int &value, const Bounds &bounds) {
    int lower_bound = numeric_limits<int>::lowest();
    int upper_bound = numeric_limits<int>::max();
    if (!bounds.min.empty()) {
        OptionParser bound_parser(bounds.min, dry_run());
        lower_bound = TokenParser<int>::parse(bound_parser);
    }
    if (!bounds.max.empty()) {
        OptionParser bound_parser(bounds.max, dry_run());
        upper_bound = TokenParser<int>::parse(bound_parser);
    }
    _check_bounds(*this, key, value, lower_bound, upper_bound);
}

template<>
void OptionParser::check_bounds<double>(
    const string &key, const double &value, const Bounds &bounds) {
    double lower_bound = -numeric_limits<double>::infinity();
    double upper_bound = numeric_limits<double>::infinity();
    if (!bounds.min.empty()) {
        OptionParser bound_parser(bounds.min, dry_run());
        lower_bound = TokenParser<double>::parse(bound_parser);
    }
    if (!bounds.max.empty()) {
        OptionParser bound_parser(bounds.max, dry_run());
        upper_bound = TokenParser<double>::parse(bound_parser);
    }
    _check_bounds(*this, key, value, lower_bound, upper_bound);
}

SearchEngine *OptionParser::parse_cmd_line(
    int argc, const char **argv, bool dry_run, bool is_unit_cost) {
    vector<string> args;
    bool active = true;
    for (int i = 1; i < argc; ++i) {
        string arg = argv[i];
        if (arg == "--if-unit-cost") {
            active = is_unit_cost;
        } else if (arg == "--if-non-unit-cost") {
            active = !is_unit_cost;
        } else if (arg == "--always") {
            active = true;
        } else if (active) {
            args.push_back(arg);
        }
    }
    return parse_cmd_line_aux(args, dry_run);
}


int OptionParser::parse_int_arg(const string &name, const string &value) {
    try {
        return stoi(value);
    } catch (invalid_argument &) {
        throw ArgError("argument for " + name + " must be an integer");
    } catch (out_of_range &) {
        throw ArgError("argument for " + name + " is out of range");
    }
}


SearchEngine *OptionParser::parse_cmd_line_aux(
    const vector<string> &args, bool dry_run) {
    SearchEngine *engine(0);
    // TODO: Remove code duplication.
    for (size_t i = 0; i < args.size(); ++i) {
        string arg = args[i];
        bool is_last = (i == args.size() - 1);
        if (arg.compare("--heuristic") == 0) {
            if (is_last)
                throw ArgError("missing argument after --heuristic");
            ++i;
            predefine_heuristic(args[i], dry_run);
        } else if (arg.compare("--landmarks") == 0) {
            if (is_last)
                throw ArgError("missing argument after --landmarks");
            ++i;
            predefine_lmgraph(args[i], dry_run);
        } else if (arg.compare("--search") == 0) {
            if (is_last)
                throw ArgError("missing argument after --search");
            ++i;
            OptionParser p(args[i], dry_run);
            engine = p.start_parsing<SearchEngine *>();
        } else if (arg.compare("--random-seed") == 0) {
            if (is_last)
                throw ArgError("missing argument after --random-seed");
            ++i;
            int seed = parse_int_arg(arg, args[i]);
            g_rng.seed(seed);
            cout << "random seed: " << seed << endl;
        } else if ((arg.compare("--help") == 0) && dry_run) {
            cout << "Help:" << endl;
            bool txt2tags = false;
            vector<string> helpiands;
            if (i + 1 < args.size()) {
                for (size_t j = i + 1; j < args.size(); ++j) {
                    if (args[j] == "--txt2tags") {
                        txt2tags = true;
                    } else {
                        helpiands.push_back(string(args[j]));
                    }
                }
            }
            if (helpiands.empty()) {
                get_full_help();
            } else {
                for (size_t j = 0; j != helpiands.size(); ++j) {
                    get_help(helpiands[j]);
                }
            }
            DocPrinter *dp;
            if (txt2tags) {
                dp = new Txt2TagsPrinter(cout);
            } else {
                dp = new PlainPrinter(cout);
            }
            dp->print_all();
            cout << "Help output finished." << endl;
            exit(0);
        } else if (arg.compare("--internal-plan-file") == 0) {
            if (is_last)
                throw ArgError("missing argument after --internal-plan-file");
            ++i;
            g_plan_filename = args[i];
        } else if (arg.compare("--internal-previous-portfolio-plans") == 0) {
            if (is_last)
                throw ArgError("missing argument after --internal-previous-portfolio-plans");
            ++i;
            g_is_part_of_anytime_portfolio = true;
            g_num_previously_generated_plans = parse_int_arg(arg, args[i]);
            if (g_num_previously_generated_plans < 0)
                throw ArgError("argument for --internal-previous-portfolio-plans must be positive");
        } else {
            throw ArgError("unknown option " + arg);
        }
    }
    return engine;
}

string OptionParser::usage(string progname) {
    string usage =
        "usage: \n" +
        progname + " [OPTIONS] --search SEARCH < OUTPUT\n\n"
        "* SEARCH (SearchEngine): configuration of the search algorithm\n"
        "* OUTPUT (filename): preprocessor output\n\n"
        "Options:\n"
        "--help [NAME]\n"
        "    Prints help for all heuristics, open lists, etc. called NAME.\n"
        "    Without parameter: prints help for everything available\n"
        "--landmarks LANDMARKS_PREDEFINITION\n"
        "    Predefines a set of landmarks that can afterwards be referenced\n"
        "    by the name that is specified in the definition.\n"
        "--heuristic HEURISTIC_PREDEFINITION\n"
        "    Predefines a heuristic that can afterwards be referenced\n"
        "    by the name that is specified in the definition.\n"
        "--random-seed SEED\n"
        "    Use random seed SEED\n\n"
        "--internal-plan-file FILENAME\n"
        "    Plan will be output to a file called FILENAME\n\n"
        "--internal-previous-portfolio-plans COUNTER\n"
        "    This planner call is part of a portfolio which already created\n"
        "    plan files FILENAME.1 up to FILENAME.COUNTER.\n"
        "    Start enumerating plan files with COUNTER+1, i.e. FILENAME.COUNTER+1\n\n"
        "See http://www.fast-downward.org/ for details.";
    return usage;
}


static ParseTree generate_parse_tree(string config) {
    //remove newlines so they don't mess anything up:
    config.erase(std::remove(config.begin(), config.end(), '\n'), config.end());

    ParseTree tr;
    ParseTree::iterator top = tr.begin();
    ParseTree::sibling_iterator pseudoroot =
        tr.insert(top, ParseNode("pseudoroot", ""));
    ParseTree::sibling_iterator cur_node = pseudoroot;
    string buffer(""), key("");
    char next = ' ';
    for (size_t i = 0; i < config.size(); ++i) {
        next = config.at(i);
        if ((next == '(' || next == ')' || next == ',') && buffer.size() > 0) {
            tr.append_child(cur_node, ParseNode(buffer, key));
            buffer.clear();
            key.clear();
        } else if (next == '(' && buffer.size() == 0) {
            throw ParseError("misplaced opening bracket (", *cur_node, config.substr(0, i));
        }
        switch (next) {
        case ' ':
            break;
        case '(':
            cur_node = last_child(tr, cur_node);
            break;
        case ')':
            if (cur_node == pseudoroot)
                throw ParseError("missing (", *cur_node, config.substr(0, i));
            cur_node = tr.parent(cur_node);
            break;
        case '[':
            if (!buffer.empty())
                throw ParseError("misplaced opening bracket [", *cur_node, config.substr(0, i));
            tr.append_child(cur_node, ParseNode("list", key));
            key.clear();
            cur_node = last_child(tr, cur_node);
            break;
        case ']':
            if (!buffer.empty()) {
                tr.append_child(cur_node, ParseNode(buffer, key));
                buffer.clear();
                key.clear();
            }
            if (cur_node->value.compare("list") != 0) {
                throw ParseError("mismatched brackets", *cur_node, config.substr(0, i));
            }
            cur_node = tr.parent(cur_node);
            break;
        case ',':
            break;
        case '=':
            if (buffer.empty())
                throw ParseError("expected keyword before =", *cur_node, config.substr(0, i));
            key = buffer;
            buffer.clear();
            break;
        default:
            buffer.push_back(tolower(next));
            break;
        }
    }
    if (cur_node->value.compare("pseudoroot") != 0)
        throw ParseError("missing )", *cur_node);
    if (buffer.size() > 0)
        tr.append_child(cur_node, ParseNode(buffer, key));


    //the real parse tree is the first (and only) child of the pseudoroot.
    //pseudoroot is only a placeholder.
    ParseTree real_tr = subtree(tr, tr.begin(pseudoroot));
    return real_tr;
}

OptionParser::OptionParser(const string config, bool dr)
    : opts(false),
      parse_tree(generate_parse_tree(config)),
      dry_run_(dr),
      help_mode_(false),
      next_unparsed_argument(first_child_of_root(parse_tree)) {
    set_unparsed_config();
}


OptionParser::OptionParser(ParseTree pt, bool dr)
    : opts(false),
      parse_tree(pt),
      dry_run_(dr),
      help_mode_(false),
      next_unparsed_argument(first_child_of_root(parse_tree)) {
    set_unparsed_config();
}

void OptionParser::set_unparsed_config() {
    ostringstream stream;
    kptree::print_tree_bracketed<ParseNode>(parse_tree, stream);
    unparsed_config = stream.str();
}

static string str_to_lower(string s) {
    transform(s.begin(), s.end(), s.begin(), ::tolower);
    return s;
}

void OptionParser::add_enum_option(string k,
                                   vector<string > enumeration,
                                   string h, string def_val,
                                   vector<string> enum_docs) {
    if (help_mode_) {
        ValueExplanations value_explanations;
        string enum_descr = "{";
        for (size_t i = 0; i < enumeration.size(); ++i) {
            enum_descr += enumeration[i];
            if (i != enumeration.size() - 1) {
                enum_descr += ", ";
            }
            if (enum_docs.size() > i) {
                value_explanations.push_back(make_pair(enumeration[i],
                                                       enum_docs[i]));
            }
        }
        enum_descr += "}";

        DocStore::instance()->add_arg(parse_tree.begin()->value,
                                      k, h,
                                      enum_descr, def_val,
                                      Bounds::unlimited(),
                                      value_explanations);
        return;
    }

    //enum arguments can be given by name or by number:
    //first parse the corresponding string like a normal argument...
    add_option<string>(k, h, def_val);

    if (!opts.contains(k))
        return;

    string name = str_to_lower(opts.get<string>(k));

    //...then check if the parsed string can be treated as a number
    stringstream str_stream(name);
    int x;
    if (!(str_stream >> x).fail()) {
        int max_choice = enumeration.size();
        if (x > max_choice) {
            error("invalid enum argument " + name
                  + " for option " + k);
        }
        opts.set<int>(k, x);
    } else {
        //...otherwise try to map the string to its position in the enumeration vector
        transform(enumeration.begin(), enumeration.end(), enumeration.begin(),
                  str_to_lower); //make the enumeration lower case
        vector<string>::const_iterator it =
            find(enumeration.begin(), enumeration.end(), name);
        if (it == enumeration.end()) {
            error("invalid enum argument " + name
                  + " for option " + k);
        }
        opts.set<int>(k, it - enumeration.begin());
    }
}

Options OptionParser::parse() {
    //check if there were any arguments with invalid keywords,
    //or positional arguments after keyword arguments
    string last_key = "";
    for (ParseTree::sibling_iterator pti = first_child_of_root(parse_tree);
         pti != end_of_roots_children(parse_tree); ++pti) {
        if (pti->key.compare("") != 0) {
            bool valid_key = false;
            for (size_t i = 0; i < valid_keys.size(); ++i) {
                if (valid_keys[i].compare(pti->key) == 0) {
                    valid_key = true;
                    break;
                }
            }
            if (!valid_key) {
                error("invalid keyword "
                      + pti->key + " for "
                      + parse_tree.begin()->value);
            }
        }
        if (pti->key.compare("") == 0 &&
            last_key.compare("") != 0) {
            error("positional argument after keyword argument");
        }
        last_key = pti->key;
    }
    opts.set_unparsed_config(unparsed_config);
    return opts;
}

bool OptionParser::is_valid_option(const std::string &k) const {
    assert(!help_mode());
    return find(valid_keys.begin(), valid_keys.end(), k) != valid_keys.end();
}

void OptionParser::document_values(string argument,
                                   ValueExplanations value_explanations) const {
    DocStore::instance()->add_value_explanations(
        parse_tree.begin()->value,
        argument, value_explanations);
}

void OptionParser::document_synopsis(string name, string note) const {
    DocStore::instance()->set_synopsis(parse_tree.begin()->value,
                                       name, note);
}

void OptionParser::document_property(string property, string note) const {
    DocStore::instance()->add_property(parse_tree.begin()->value,
                                       property, note);
}

void OptionParser::document_language_support(string feature,
                                             string note) const {
    DocStore::instance()->add_feature(parse_tree.begin()->value,
                                      feature, note);
}

void OptionParser::document_note(string name,
                                 string note, bool long_text) const {
    DocStore::instance()->add_note(parse_tree.begin()->value,
                                   name, note, long_text);
}

void OptionParser::document_hide() const {
    DocStore::instance()->hide(parse_tree.begin()->value);
}

bool OptionParser::dry_run() const {
    return dry_run_;
}

bool OptionParser::help_mode() const {
    return help_mode_;
}

const ParseTree *OptionParser::get_parse_tree() {
    return &parse_tree;
}<|MERGE_RESOLUTION|>--- conflicted
+++ resolved
@@ -29,15 +29,11 @@
 class OpenListFactory;
 class SearchEngine;
 
-<<<<<<< HEAD
-namespace landmarks {
-=======
 namespace CEGAR {
 class SubtaskGenerator;
 }
 
-namespace Landmarks {
->>>>>>> 5390a4cb
+namespace landmarks {
 class LandmarkGraph;
 }
 
@@ -94,12 +90,8 @@
     get_help_templ<shared_ptr<AbstractTask>>(pt);
     get_help_templ<ScalarEvaluator *>(pt);
     get_help_templ<Synergy *>(pt);
-<<<<<<< HEAD
     get_help_templ<landmarks::LandmarkGraph *>(pt);
-=======
-    get_help_templ<Landmarks::LandmarkGraph *>(pt);
     get_help_templ<shared_ptr<CEGAR::SubtaskGenerator>>(pt);
->>>>>>> 5390a4cb
     get_help_templ<shared_ptr<OpenListFactory>>(pt);
     get_help_templ<shared_ptr<merge_and_shrink::MergeStrategy>>(pt);
     get_help_templ<shared_ptr<merge_and_shrink::ShrinkStrategy>>(pt);
@@ -127,12 +119,8 @@
     get_full_help_templ<shared_ptr<AbstractTask>>();
     get_full_help_templ<ScalarEvaluator *>();
     get_full_help_templ<Synergy *>();
-<<<<<<< HEAD
     get_full_help_templ<landmarks::LandmarkGraph *>();
-=======
-    get_full_help_templ<Landmarks::LandmarkGraph *>();
     get_full_help_templ<shared_ptr<CEGAR::SubtaskGenerator>>();
->>>>>>> 5390a4cb
     get_full_help_templ<shared_ptr<OpenListFactory>>();
     get_full_help_templ<shared_ptr<merge_and_shrink::MergeStrategy>>();
     get_full_help_templ<shared_ptr<merge_and_shrink::ShrinkStrategy>>();
@@ -209,8 +197,8 @@
     std::string rs = s.substr(split + 1);
     OptionParser op(rs, dry_run);
     if (definees.size() == 1) {
-        Predefinitions<landmarks::LandmarkGraph *>::instance()->predefine(
-            definees[0], op.start_parsing<landmarks::LandmarkGraph *>());
+        Predefinitions<Landmarks::LandmarkGraph *>::instance()->predefine(
+            definees[0], op.start_parsing<Landmarks::LandmarkGraph *>());
     } else {
         op.error("predefinition has invalid left side");
     }
