set(PLANNER_SOURCES
        planner.cc
)

# See http://www.fast-downward.org/ForDevelopers/AddingSourceFiles
# for general information on adding source files and CMake plugins.
#
# If you're adding a file to the codebase which *isn't* a plugin, add
# it to the following list. We assume that every *.cc file has a
# corresponding *.h file and add headers to the project automatically.
# For plugin files, see below.

set(CORE_SOURCES
        abstract_task.cc
        axioms.cc
        causal_graph.cc
        equivalence_relation.cc
        evaluation_context.cc
        evaluation_result.cc
        global_operator.cc
        globals.cc
        global_state.cc
        heuristic_cache.cc
        heuristic.cc
        int_packer.cc
        operator_cost.cc
        option_parser.h
        option_parser_util.h
        per_state_information.cc
        plugin.h
        pruning_method.cc
        priority_queue.cc
        sampling.cc
        scalar_evaluator.cc
        search_engine.cc
        search_node_info.cc
        search_progress.cc
        search_space.cc
        search_statistics.cc
        segmented_vector.cc
        state_id.cc
        state_registry.cc
        successor_generator.cc
        task_proxy.cc
        task_tools.cc
        variable_order_finder.cc

        open_lists/alternation_open_list.cc
        open_lists/bucket_open_list.cc
        open_lists/epsilon_greedy_open_list.cc
        open_lists/open_list.cc
        open_lists/open_list_factory.cc
        open_lists/pareto_open_list.cc
        open_lists/standard_scalar_open_list.cc
        open_lists/tiebreaking_open_list.cc
        open_lists/type_based_open_list.cc
)

fast_downward_add_headers_to_sources_list(CORE_SOURCES)
source_group(core FILES planner.cc ${CORE_SOURCES})
list(APPEND PLANNER_SOURCES ${CORE_SOURCES})

## Details of the plugins
#
# For now, everything defaults to being enabled - it's up to the user to specify
#    -DPLUGIN_FOO_ENABLED=FALSE
# to disable a given plugin.
#
# Defining a new plugin:
#    fast_downward_plugin(
#        NAME <NAME>
#        [ DISPLAY_NAME <DISPLAY_NAME> ]
#        [ HELP <HELP> ]
#        SOURCES
#            <FILE_1> [ <FILE_2> ... ]
#        [ DEPENDS <PLUGIN_NAME_1> [ <PLUGIN_NAME_2> ... ] ]
#        [ DEPENDENCY_ONLY ]
#        [ CORE_PLUGIN ]
#    )
#
# <DISPLAY_NAME> defaults to lower case <NAME> and is used to group
#                files in IDEs and for messages.
# <HELP> defaults to <DISPLAY_NAME> and is used to describe the cmake option.
# DEPENDS lists plugins that will be automatically enabled if this plugin
# is enabled. If the dependency was not enabled before, this will be logged.
# DEPENDENCY_ONLY disables the plugin unless it is needed as a dependency and
#     hides the option to enable the plugin in cmake GUIs like ccmake.
# CORE_PLUGIN enables the plugin and hides the option to disable it in
#     cmake GUIs like ccmake.

option(
    DISABLE_PLUGINS_BY_DEFAULT
    "If set to YES only plugins that are specifically enabled will be compiled"
    NO)
# This option should not show up in cmake GUIs like ccmake where all
# plugins are enabled or disabled manually.
mark_as_advanced(DISABLE_PLUGINS_BY_DEFAULT)

fast_downward_plugin(
    NAME OPTIONS
    HELP "Option parsing and plugin definition"
    SOURCES
        options/any.h
        options/bounds.cc
        options/doc_printer.cc
        options/doc_store.cc
        options/errors.cc
        options/option_parser.cc
        options/options.cc
        options/parse_tree.cc
        options/predefinitions.cc
        options/plugin.cc
        options/registries.cc
        options/synergy.cc
        options/token_parser.cc
        options/type_documenter.cc
        options/type_namer.cc
    CORE_PLUGIN
)

fast_downward_plugin(
    NAME UTILS
    HELP "System utilities"
    SOURCES
        utils/collections.h
        utils/countdown_timer.cc
        utils/dynamic_bitset.h
        utils/hash.h
        utils/language.h
        utils/logging.cc
        utils/markup.cc
        utils/math.cc
        utils/memory.cc
        utils/rng.cc
        utils/rng_options.cc
        utils/system.cc
        utils/system_unix.cc
        utils/system_windows.cc
        utils/timer.cc
    CORE_PLUGIN
)

fast_downward_plugin(
    NAME CONST_EVALUATOR
    HELP "The constant evaluator"
    SOURCES
        evaluators/const_evaluator.cc
)

fast_downward_plugin(
    NAME G_EVALUATOR
    HELP "The g-evaluator"
    SOURCES
        evaluators/g_evaluator.cc
)

fast_downward_plugin(
    NAME COMBINING_EVALUATOR
    HELP "The combining evaluator"
    SOURCES
        evaluators/combining_evaluator.cc
)

fast_downward_plugin(
    NAME MAX_EVALUATOR
    HELP "The max evaluator"
    SOURCES
        evaluators/max_evaluator.cc
    DEPENDS COMBINING_EVALUATOR
)

fast_downward_plugin(
    NAME PREF_EVALUATOR
    HELP "The pref evaluator"
    SOURCES
        evaluators/pref_evaluator.cc
)

fast_downward_plugin(
    NAME WEIGHTED_EVALUATOR
    HELP "The weighted evaluator"
    SOURCES
        evaluators/weighted_evaluator.cc
)

fast_downward_plugin(
    NAME SUM_EVALUATOR
    HELP "The sum evaluator"
    SOURCES
        evaluators/sum_evaluator.cc
    DEPENDS COMBINING_EVALUATOR
)

fast_downward_plugin(
    NAME NULL_PRUNING_METHOD
    HELP "Pruning method that does nothing"
    SOURCES
        pruning/null_pruning_method.cc
)

fast_downward_plugin(
    NAME STUBBORN_SETS
    HELP "Base class for all stubborn set partial order reduction methods"
    SOURCES
        pruning/stubborn_sets.cc
    DEPENDENCY_ONLY
)

fast_downward_plugin(
    NAME STUBBORN_SETS_SIMPLE
    HELP "Stubborn sets simple"
    SOURCES
        pruning/stubborn_sets_simple.cc
    DEPENDS STUBBORN_SETS
)

fast_downward_plugin(
    NAME StubbornSetsEC
    HELP "Stubborn set method that dominates expansion core"
    SOURCES
        pruning/stubborn_sets_ec.cc
    DEPENDS STUBBORN_SETS
)

fast_downward_plugin(
    NAME SEARCH_COMMON
    HELP "Basic classes used for all search engines"
    SOURCES
        search_engines/search_common.cc
    DEPENDS G_EVALUATOR SUM_EVALUATOR WEIGHTED_EVALUATOR
    DEPENDENCY_ONLY
)

fast_downward_plugin(
    NAME EAGER_SEARCH
    HELP "Eager search algorithm"
    SOURCES
        search_engines/eager_search.cc
    DEPENDS SEARCH_COMMON NULL_PRUNING_METHOD
)

fast_downward_plugin(
    NAME ENFORCED_HILL_CLIMBING_SEARCH
    HELP "Lazy enforced hill-climbing search algorithm"
    SOURCES
        search_engines/enforced_hill_climbing_search.cc
    DEPENDS SEARCH_COMMON PREF_EVALUATOR G_EVALUATOR
)

fast_downward_plugin(
    NAME ITERATED_SEARCH
    HELP "Iterated search algorithm"
    SOURCES
        search_engines/iterated_search.cc
)

fast_downward_plugin(
    NAME LAZY_SEARCH
    HELP "Lazy search algorithm"
    SOURCES
        search_engines/lazy_search.cc
    DEPENDS SEARCH_COMMON
)

fast_downward_plugin(
    NAME LP_SOLVER
    HELP "Interface to an LP solver"
    SOURCES
        lp/lp_internals.cc
        lp/lp_solver.cc
    DEPENDENCY_ONLY
)

fast_downward_plugin(
    NAME RELAXATION_HEURISTIC
    HELP "The base class for relaxation heuristics"
    SOURCES
        heuristics/relaxation_heuristic.cc
    DEPENDENCY_ONLY
)

fast_downward_plugin(
    NAME ADDITIVE_HEURISTIC
    HELP "The additive heuristic"
    SOURCES
        heuristics/additive_heuristic.cc
    DEPENDS RELAXATION_HEURISTIC
)

fast_downward_plugin(
    NAME BLIND_SEARCH_HEURISTIC
    HELP "The 'blind search' heuristic"
    SOURCES
        heuristics/blind_search_heuristic.cc
)

fast_downward_plugin(
    NAME CONTEXT_ENHANCED_ADDITIVE_HEURISTIC
    HELP "The context-enhanced additive heuristic"
    SOURCES
        heuristics/cea_heuristic.cc
    DEPENDS DOMAIN_TRANSITION_GRAPH
)

fast_downward_plugin(
    NAME CG_HEURISTIC
    HELP "The causal graph heuristic"
    SOURCES heuristics/cg_heuristic.cc
            heuristics/cg_cache.cc
    DEPENDS DOMAIN_TRANSITION_GRAPH
)

fast_downward_plugin(
    NAME DOMAIN_TRANSITION_GRAPH
    HELP "DTGs used by cg and cea heuristic"
    SOURCES
        domain_transition_graph.cc
    DEPENDENCY_ONLY
)

fast_downward_plugin(
    NAME FF_HEURISTIC
    HELP "The FF heuristic (an implementation of the RPG heuristic)"
    SOURCES
        heuristics/ff_heuristic.cc
    DEPENDS ADDITIVE_HEURISTIC
)

fast_downward_plugin(
    NAME GOAL_COUNT_HEURISTIC
    HELP "The goal-counting heuristic"
    SOURCES
        heuristics/goal_count_heuristic.cc
)

fast_downward_plugin(
    NAME HM_HEURISTIC
    HELP "The h^m heuristic"
    SOURCES
        heuristics/hm_heuristic.cc
)

fast_downward_plugin(
    NAME LANDMARK_CUT_HEURISTIC
    HELP "The LM-cut heuristic"
    SOURCES
        heuristics/lm_cut_heuristic.cc
        heuristics/lm_cut_landmarks.cc
)

fast_downward_plugin(
    NAME MAX_HEURISTIC
    HELP "The Max heuristic"
    SOURCES
        heuristics/max_heuristic.cc
    DEPENDS RELAXATION_HEURISTIC
)

fast_downward_plugin(
    NAME CORE_TASKS
    HELP "Core task transformations"
    SOURCES
        tasks/cost_adapted_task.cc
        tasks/delegating_task.cc
        tasks/root_task.cc
    CORE_PLUGIN
)

fast_downward_plugin(
    NAME EXTRA_TASKS
    HELP "Non-core task transformations"
    SOURCES
        tasks/domain_abstracted_task.cc
        tasks/domain_abstracted_task_factory.cc
        tasks/modified_goals_task.cc
        tasks/modified_operator_costs_task.cc
    DEPENDENCY_ONLY
)

fast_downward_plugin(
    NAME CEGAR
    HELP "Plugin containing the code for CEGAR heuristics"
    SOURCES
        cegar/abstraction.cc
        cegar/abstract_search.cc
        cegar/abstract_state.cc
        cegar/additive_cartesian_heuristic.cc
        cegar/cartesian_heuristic_function.cc
        cegar/cost_saturation.cc
        cegar/domains.cc
        cegar/ocp_heuristic.cc
        cegar/refinement_hierarchy.cc
        cegar/split_selector.cc
        cegar/subtask_generators.cc
<<<<<<< HEAD
        cegar/transition_system.cc
=======
        cegar/transition.cc
        cegar/transition_updater.cc
>>>>>>> 37295d9f
        cegar/utils.cc
        cegar/utils_landmarks.cc
    DEPENDS ADDITIVE_HEURISTIC EXTRA_TASKS LANDMARKS
)

fast_downward_plugin(
    NAME MAS_HEURISTIC
    HELP "The Merge-and-Shrink heuristic"
    SOURCES
        merge_and_shrink/distances.cc
        merge_and_shrink/factored_transition_system.cc
        merge_and_shrink/fts_factory.cc
        merge_and_shrink/heuristic_representation.cc
        merge_and_shrink/label_equivalence_relation.cc
        merge_and_shrink/label_reduction.cc
        merge_and_shrink/labels.cc
        merge_and_shrink/merge_and_shrink_heuristic.cc
        merge_and_shrink/merge_dfp.cc
        merge_and_shrink/merge_linear.cc
        merge_and_shrink/merge_strategy.cc
        merge_and_shrink/merge_strategy_factory.cc
        merge_and_shrink/merge_strategy_factory_dfp.cc
        merge_and_shrink/merge_strategy_factory_linear.cc
        merge_and_shrink/shrink_bisimulation.cc
        merge_and_shrink/shrink_bucket_based.cc
        merge_and_shrink/shrink_fh.cc
        merge_and_shrink/shrink_random.cc
        merge_and_shrink/shrink_strategy.cc
        merge_and_shrink/transition_system.cc
        merge_and_shrink/types.cc
)

fast_downward_plugin(
    NAME LANDMARKS
    HELP "Plugin containing the code to reason with landmarks"
    SOURCES
        landmarks/exploration.cc
        landmarks/h_m_landmarks.cc
        landmarks/lama_ff_synergy.cc
        landmarks/landmark_cost_assignment.cc
        landmarks/landmark_count_heuristic.cc
        landmarks/landmark_factory.cc
        landmarks/landmark_factory_rpg_exhaust.cc
        landmarks/landmark_factory_rpg_sasp.cc
        landmarks/landmark_factory_zhu_givan.cc
        landmarks/landmark_graph.cc
        landmarks/landmark_graph_merged.cc
        landmarks/landmark_status_manager.cc
        landmarks/util.cc
    DEPENDS LP_SOLVER
)

fast_downward_plugin(
    NAME OPERATOR_COUNTING
    HELP "Plugin containing the code for operator counting heuristics"
    SOURCES
        operator_counting/constraint_generator.cc
        operator_counting/lm_cut_constraints.cc
        operator_counting/operator_counting_heuristic.cc
        operator_counting/pho_constraints.cc
        operator_counting/state_equation_constraints.cc
    DEPENDS LP_SOLVER LANDMARK_CUT_HEURISTIC PDBS
)

fast_downward_plugin(
    NAME PDBS
    HELP "Plugin containing the code for PDBs"
    SOURCES
        pdbs/canonical_pdbs.cc
        pdbs/canonical_pdbs_heuristic.cc
        pdbs/dominance_pruning.cc
        pdbs/incremental_canonical_pdbs.cc
        pdbs/match_tree.cc
        pdbs/max_additive_pdb_sets.cc
        pdbs/max_cliques.cc
        pdbs/pattern_collection_information.cc
        pdbs/pattern_database.cc
        pdbs/pattern_collection_generator_combo.cc
        pdbs/pattern_collection_generator_genetic.cc
        pdbs/pattern_collection_generator_hillclimbing.cc
        pdbs/pattern_collection_generator_manual.cc
        pdbs/pattern_collection_generator_systematic.cc
        pdbs/pattern_generator_greedy.cc
        pdbs/pattern_generator_manual.cc
        pdbs/pattern_generator.cc
        pdbs/pdb_heuristic.cc
        pdbs/types.cc
        pdbs/validation.cc
        pdbs/zero_one_pdbs.cc
        pdbs/zero_one_pdbs_heuristic.cc
)

fast_downward_plugin(
    NAME POTENTIALS
    HELP "Plugin containing the code for potential heuristics"
    SOURCES
        potentials/diverse_potential_heuristics.cc
        potentials/potential_function.cc
        potentials/potential_heuristic.cc
        potentials/potential_max_heuristic.cc
        potentials/potential_optimizer.cc
        potentials/sample_based_potential_heuristics.cc
        potentials/single_potential_heuristics.cc
        potentials/util.cc
    DEPENDS LP_SOLVER
)

fast_downward_add_plugin_sources(PLANNER_SOURCES)

# The order in PLANNER_SOURCES influences the order in which object
# files are given to the linker, which can have a significant influence
# on performance (see issue67). The general recommendation seems to be
# to list files that define functions after files that use them.
# We approximate this by reversing the list, which will put the plugins
# first, followed by the core files, followed by the main file.
# This is certainly not optimal, but works well enough in practice.
list(REVERSE PLANNER_SOURCES)<|MERGE_RESOLUTION|>--- conflicted
+++ resolved
@@ -392,12 +392,9 @@
         cegar/refinement_hierarchy.cc
         cegar/split_selector.cc
         cegar/subtask_generators.cc
-<<<<<<< HEAD
+        cegar/transition.cc
         cegar/transition_system.cc
-=======
-        cegar/transition.cc
         cegar/transition_updater.cc
->>>>>>> 37295d9f
         cegar/utils.cc
         cegar/utils_landmarks.cc
     DEPENDS ADDITIVE_HEURISTIC EXTRA_TASKS LANDMARKS
