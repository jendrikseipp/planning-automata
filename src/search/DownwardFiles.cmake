--- conflicted
+++ resolved
@@ -759,11 +759,8 @@
         pdbs/pattern_collection_generator_hillclimbing
         pdbs/pattern_collection_generator_manual
         pdbs/pattern_collection_generator_systematic
-<<<<<<< HEAD
+        pdbs/pattern_database
         pdbs/pattern_evaluator
-=======
-        pdbs/pattern_database
->>>>>>> e1e459a0
         pdbs/pattern_generator_greedy
         pdbs/pattern_generator_manual
         pdbs/pattern_generator
