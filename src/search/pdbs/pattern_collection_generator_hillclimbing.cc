--- conflicted
+++ resolved
@@ -31,66 +31,10 @@
 namespace pdbs {
 struct HillClimbingTimeout : public exception {};
 
-static vector<int> get_goal_variables(const TaskProxy &task_proxy) {
-    vector<int> goal_vars;
-    GoalsProxy goals = task_proxy.get_goals();
-    goal_vars.reserve(goals.size());
-    for (FactProxy goal : goals) {
-        goal_vars.push_back(goal.get_variable().get_id());
-    }
-    assert(utils::is_sorted_unique(goal_vars));
-    return goal_vars;
-}
-
-/*
-  Consider pre->eff predecessors, and consider *any* neighbour (pre->eff,
-  eff->pre, eff--eff) that is a goal variable.
-*/
-static vector<vector<int>> compute_connected_variables(
-    const TaskProxy &task_proxy, bool use_all_connected_variables) {
-    const CausalGraph &causal_graph = task_proxy.get_causal_graph();
-    const vector<int> goal_vars = get_goal_variables(task_proxy);
-
-    vector<vector<int>> connected_vars_by_variable;
-    VariablesProxy variables = task_proxy.get_variables();
-    connected_vars_by_variable.reserve(variables.size());
-    for (VariableProxy var : variables) {
-        int var_id = var.get_id();
-
-        // Consider variables connected via pre->eff arcs.
-        const vector<int> &pre_to_eff_vars = causal_graph.get_eff_to_pre(var_id);
-
-        vector<int> connected_goal_vars;
-        if (use_all_connected_variables) {
-            // Consider goal variables connected via eff->eff and eff->pre arcs.
-            const vector<int> &causal_graph_successors = causal_graph.get_successors(var_id);
-
-            set_intersection(
-                causal_graph_successors.begin(), causal_graph_successors.end(),
-                goal_vars.begin(), goal_vars.end(),
-                back_inserter(connected_goal_vars));
-        }
-
-        // Combine relevant goal and non-goal variables.
-        vector<int> connected_vars;
-        set_union(
-            pre_to_eff_vars.begin(), pre_to_eff_vars.end(),
-            connected_goal_vars.begin(), connected_goal_vars.end(),
-            back_inserter(connected_vars));
-
-        connected_vars_by_variable.push_back(move(connected_vars));
-    }
-    return connected_vars_by_variable;
-}
-
 PatternCollectionGeneratorHillclimbing::PatternCollectionGeneratorHillclimbing(const Options &opts)
     : pdb_max_size(opts.get<int>("pdb_max_size")),
       collection_max_size(opts.get<int>("collection_max_size")),
       num_samples(opts.get<int>("num_samples")),
-      use_all_connected_variables(opts.get<bool>("use_all_connected_variables")),
-      update_samples(opts.get<bool>("update_samples")),
-      detect_worse_patterns_early(opts.get<bool>("detect_worse_patterns_early")),
-      forget_patterns_early(opts.get<bool>("forget_patterns_early")),
       min_improvement(opts.get<int>("min_improvement")),
       max_time(opts.get<double>("max_time")),
       rng(utils::parse_rng_from_options(opts)),
@@ -98,33 +42,26 @@
       hill_climbing_timer(0) {
 }
 
-<<<<<<< HEAD
-void PatternCollectionGeneratorHillclimbing::generate_candidate_patterns(
-    const TaskProxy &task_proxy,
-    const vector<vector<int>> &connected_variables,
-    const PatternDatabase &pdb,
-    PatternCollection &candidate_patterns) {
-=======
 int PatternCollectionGeneratorHillclimbing::generate_candidate_pdbs(
     const TaskProxy &task_proxy,
     const PatternDatabase &pdb,
     set<Pattern> &generated_patterns,
     PDBCollection &candidate_pdbs) {
     const causal_graph::CausalGraph &causal_graph = task_proxy.get_causal_graph();
->>>>>>> 7e31df37
     const Pattern &pattern = pdb.get_pattern();
     int pdb_size = pdb.get_size();
     int max_pdb_size = 0;
     for (int pattern_var : pattern) {
-        assert(utils::in_bounds(pattern_var, connected_variables));
-        const vector<int> &connected_vars = connected_variables[pattern_var];
-
-        // Only use variables which are not already in the pattern.
+        /* Only consider variables used in preconditions for current
+           variable from pattern. It would also make sense to consider
+           *goal* variables connected by effect-effect arcs, but we
+           don't. This may be worth experimenting with. */
+        const vector<int> &rel_vars = causal_graph.get_eff_to_pre(pattern_var);
         vector<int> relevant_vars;
-        set_difference(
-            connected_vars.begin(), connected_vars.end(),
-            pattern.begin(), pattern.end(),
-            back_inserter(relevant_vars));
+        // Only use relevant variables which are not already in pattern.
+        set_difference(rel_vars.begin(), rel_vars.end(),
+                       pattern.begin(), pattern.end(),
+                       back_inserter(relevant_vars));
         for (int rel_var_id : relevant_vars) {
             VariableProxy rel_var = task_proxy.get_variables()[rel_var_id];
             int rel_var_size = rel_var.get_domain_size();
@@ -150,31 +87,6 @@
             }
         }
     }
-<<<<<<< HEAD
-}
-
-size_t PatternCollectionGeneratorHillclimbing::generate_pdbs_for_candidates(
-    const TaskProxy &task_proxy, set<Pattern> &generated_patterns,
-    const PatternCollection &new_candidates, PDBCollection &candidate_pdbs) const {
-    /*
-      For the new candidate patterns check whether they already have been
-      candidates before and thus already a PDB has been created an inserted into
-      candidate_pdbs.
-    */
-    size_t max_pdb_size = 0;
-    for (const Pattern &new_candidate : new_candidates) {
-        if (hill_climbing_timer->is_expired())
-            throw HillClimbingTimeout();
-        if (generated_patterns.count(new_candidate) == 0) {
-            candidate_pdbs.push_back(
-                make_shared<PatternDatabase>(task_proxy, new_candidate));
-            max_pdb_size = max(max_pdb_size,
-                               candidate_pdbs.back()->get_size());
-            generated_patterns.insert(new_candidate);
-        }
-    }
-=======
->>>>>>> 7e31df37
     return max_pdb_size;
 }
 
@@ -199,9 +111,7 @@
 }
 
 pair<int, int> PatternCollectionGeneratorHillclimbing::find_best_improving_pdb(
-    const vector<State> &samples,
-    const vector<int> &current_samples_h_values,
-    PDBCollection &candidate_pdbs) {
+    vector<State> &samples, PDBCollection &candidate_pdbs) {
     /*
       TODO: The original implementation by Haslum et al. uses A* to compute
       h values for the sample states only instead of generating all PDBs.
@@ -246,21 +156,9 @@
         int count = 0;
         MaxAdditivePDBSubsets max_additive_subsets =
             current_pdbs->get_max_additive_subsets(pdb->get_pattern());
-        int num_samples = samples.size();
-        for (int sample_id = 0; sample_id < num_samples; ++sample_id) {
-            if (detect_worse_patterns_early) {
-                int num_remaining_samples = num_samples - sample_id;
-                if (count + num_remaining_samples <= improvement) {
-                    // This candidate won't be better than the incumbent.
-                    break;
-                }
-            }
-            const State &sample = samples[sample_id];
-            assert(utils::in_bounds(sample_id, current_samples_h_values));
-            int collection_h = current_samples_h_values[sample_id];
-            if (is_heuristic_improved(*pdb, sample, collection_h, max_additive_subsets)) {
+        for (State &sample : samples) {
+            if (is_heuristic_improved(*pdb, sample, max_additive_subsets))
                 ++count;
-            }
         }
         if (count > improvement) {
             improvement = count;
@@ -268,35 +166,27 @@
         }
         if (count > 0) {
             cout << "pattern: " << candidate_pdbs[i]->get_pattern()
-                 << " - improvement" << (detect_worse_patterns_early ? " >= " : " = ")
-                 << count << endl;
-        }
-        if (forget_patterns_early && count < min_improvement) {
-            cout << "Delete pattern " << candidate_pdbs[i]->get_pattern() << endl;
-            candidate_pdbs[i] = nullptr;
-        }
-    }
-    cout << "Candidate vector: " << candidate_pdbs.size() << endl;
+                 << " - improvement: " << count << endl;
+        }
+    }
 
     return make_pair(improvement, best_pdb_index);
 }
 
 bool PatternCollectionGeneratorHillclimbing::is_heuristic_improved(
-    const PatternDatabase &pdb,
-    const State &sample,
-    int h_collection,
+    const PatternDatabase &pdb, const State &sample,
     const MaxAdditivePDBSubsets &max_additive_subsets) {
     // h_pattern: h-value of the new pattern
     int h_pattern = pdb.get_value(sample);
 
-    const int infinity = numeric_limits<int>::max();
-    if (h_pattern == infinity && h_collection == infinity) {
+    if (h_pattern == numeric_limits<int>::max()) {
+        return true;
+    }
+
+    // h_collection: h-value of the current collection heuristic
+    int h_collection = current_pdbs->get_value(sample);
+    if (h_collection == numeric_limits<int>::max())
         return false;
-    } else if (h_pattern == infinity) {
-        return true;
-    } else if (h_collection == infinity) {
-        return false;
-    }
 
     for (const auto &subset : max_additive_subsets) {
         int h_subset = 0;
@@ -304,7 +194,7 @@
             /* Experiments showed that it is faster to recompute the
                h values than to cache them in an unordered_map. */
             int h = additive_pdb->get_value(sample);
-            if (h == infinity)
+            if (h == numeric_limits<int>::max())
                 return false;
             h_subset += h;
         }
@@ -320,22 +210,12 @@
 }
 
 void PatternCollectionGeneratorHillclimbing::hill_climbing(
-<<<<<<< HEAD
-    const TaskProxy &task_proxy,
-    const vector<vector<int>> &connected_variables,
-    const SuccessorGenerator &successor_generator,
-    double average_operator_cost,
-    PatternCollection &initial_candidate_patterns) {
-    hill_climbing_timer = new utils::CountdownTimer(max_time);
-
-=======
     const TaskProxy &task_proxy) {
     hill_climbing_timer = new utils::CountdownTimer(max_time);
 
     double average_operator_cost = task_properties::get_average_operator_cost(task_proxy);
     cout << "Average operator cost: " << average_operator_cost << endl;
 
->>>>>>> 7e31df37
     // Candidate patterns generated so far (used to avoid duplicates).
     set<Pattern> generated_patterns;
     // The PDBs for the patterns in generated_patterns that satisfy the size
@@ -358,14 +238,7 @@
 
     int num_iterations = 0;
     State initial_state = task_proxy.get_initial_state();
-<<<<<<< HEAD
-
-    vector<State> samples;
-    vector<int> current_samples_h_values;
-
-=======
     successor_generator::SuccessorGenerator successor_generator(task_proxy);
->>>>>>> 7e31df37
     try {
         while (true) {
             ++num_iterations;
@@ -380,29 +253,12 @@
                      << endl;
             }
 
-<<<<<<< HEAD
-            size_t new_max_pdb_size = generate_pdbs_for_candidates(
-                task_proxy, generated_patterns, new_candidates, candidate_pdbs);
-            max_pdb_size = max(max_pdb_size, new_max_pdb_size);
-
-            if (update_samples || samples.empty()) {
-                samples.clear();
-                sample_states(
-                    task_proxy, successor_generator, samples, average_operator_cost);
-            }
-
-            current_samples_h_values.clear();
-            for (const State &sample : samples) {
-                current_samples_h_values.push_back(current_pdbs->get_value(sample));
-            }
-=======
             vector<State> samples;
             sample_states(
                 task_proxy, successor_generator, samples, average_operator_cost);
->>>>>>> 7e31df37
 
             pair<int, int> improvement_and_index =
-                find_best_improving_pdb(samples, current_samples_h_values, candidate_pdbs);
+                find_best_improving_pdb(samples, candidate_pdbs);
             int improvement = improvement_and_index.first;
             int best_pdb_index = improvement_and_index.second;
 
@@ -422,18 +278,10 @@
             cout << "pattern: " << best_pattern << endl;
             current_pdbs->add_pdb(best_pdb);
 
-<<<<<<< HEAD
-            /* Clear current new_candidates and get successors for next
-               iteration. */
-            new_candidates.clear();
-            generate_candidate_patterns(
-                task_proxy, connected_variables, *best_pdb, new_candidates);
-=======
             // Generate candidate patterns and PDBs for next iteration.
             int new_max_pdb_size = generate_candidate_pdbs(
                 task_proxy, *best_pdb, generated_patterns, candidate_pdbs);
             max_pdb_size = max(max_pdb_size, new_max_pdb_size);
->>>>>>> 7e31df37
 
             // Remove the added PDB from candidate_pdbs.
             candidate_pdbs[best_pdb_index] = nullptr;
@@ -463,14 +311,7 @@
     TaskProxy task_proxy(*task);
     utils::Timer timer;
 
-<<<<<<< HEAD
-    const vector<vector<int>> connected_variables =
-        compute_connected_variables(task_proxy, use_all_connected_variables);
-
-    // Generate initial collection: a pdb for each goal variable.
-=======
     // Generate initial collection: a pattern for each goal variable.
->>>>>>> 7e31df37
     PatternCollection initial_pattern_collection;
     for (FactProxy goal : task_proxy.get_goals()) {
         int goal_var_id = goal.get_variable().get_id();
@@ -481,33 +322,8 @@
     cout << "Done calculating initial PDB collection" << endl;
 
     State initial_state = task_proxy.get_initial_state();
-<<<<<<< HEAD
-    if (!current_pdbs->is_dead_end(initial_state)) {
-        /* Generate initial candidate patterns (based on each pattern from
-           the initial collection). */
-        PatternCollection initial_candidate_patterns;
-        for (const shared_ptr<PatternDatabase> &current_pdb :
-             *(current_pdbs->get_pattern_databases())) {
-            generate_candidate_patterns(
-                task_proxy, connected_variables, *current_pdb, initial_candidate_patterns);
-        }
-        validate_and_normalize_patterns(task_proxy, initial_candidate_patterns);
-
-        cout << "done calculating initial pattern collection and "
-             << "candidate patterns for the search" << endl;
-
-        if (max_time > 0)
-            /* A call to the following method modifies initial_candidate_patterns
-               (contains the new_candidates after each call to
-               generate_candidate_patterns) */
-            hill_climbing(
-                task_proxy, connected_variables, successor_generator,
-                average_operator_cost, initial_candidate_patterns);
-        cout << "Pattern generation (Haslum et al.) time: " << timer << endl;
-=======
     if (!current_pdbs->is_dead_end(initial_state) && max_time > 0) {
         hill_climbing(task_proxy);
->>>>>>> 7e31df37
     }
 
     cout << "Pattern generation (hill climbing) time: " << timer << endl;
@@ -532,10 +348,6 @@
         "candidate pattern collection",
         "1000",
         Bounds("1", "infinity"));
-    parser.add_option<bool>(
-        "update_samples",
-        "use new samples in each hill climbing iteration",
-        "true");
     parser.add_option<int>(
         "min_improvement",
         "minimum number of samples on which a candidate pattern "
@@ -543,18 +355,6 @@
         "as the next pattern collection ",
         "10",
         Bounds("1", "infinity"));
-    parser.add_option<bool>(
-        "use_all_connected_variables",
-        "also consider variables connected by co-effect arcs",
-        "true");
-    parser.add_option<bool>(
-        "detect_worse_patterns_early",
-        "abort testing a pattern on samples if it cannot beat the incumbent",
-        "false");
-    parser.add_option<bool>(
-        "forget_patterns_early",
-        "forget a candidate once it improves less than min_improvement samples",
-        "false");
     parser.add_option<double>(
         "max_time",
         "maximum time in seconds for improving the initial pattern "
