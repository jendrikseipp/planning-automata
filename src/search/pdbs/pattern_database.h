--- conflicted
+++ resolved
@@ -68,20 +68,16 @@
       Returns the effect of the abstract operator in form of a value
       change (+ or -) to an abstract state index
     */
-    std::size_t get_hash_effect() const {return hash_effect;}
+    std::size_t get_hash_effect() const {return hash_effect; }
 
     /*
       Returns the cost of the abstract operator (same as the cost of
       the original concrete operator)
     */
-<<<<<<< HEAD
-    int get_cost() const {return cost; }
+    int get_cost() const {return cost;}
 
     void remove_regression_preconditions();
 
-=======
-    int get_cost() const {return cost;}
->>>>>>> b0e9eac8
     void dump(const Pattern &pattern,
               const VariablesProxy &variables) const;
 };
