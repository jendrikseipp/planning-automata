--- conflicted
+++ resolved
@@ -53,14 +53,9 @@
 
 PatternCollectionGeneratorSystematic::PatternCollectionGeneratorSystematic(
     const Options &opts)
-<<<<<<< HEAD
-    : max_pattern_size(opts.get<int>("pattern_max_size")),
-      pattern_type(opts.get<PatternType>("pattern_type")) {
-=======
     : PatternCollectionGenerator(opts),
       max_pattern_size(opts.get<int>("pattern_max_size")),
-      only_interesting_patterns(opts.get<bool>("only_interesting_patterns")) {
->>>>>>> 4f870652
+      pattern_type(opts.get<PatternType>("pattern_type")) {
 }
 
 void PatternCollectionGeneratorSystematic::compute_eff_pre_neighbors(
@@ -221,6 +216,7 @@
             Pattern new_pattern(pattern);
             new_pattern.push_back(neighbor_var_id);
             sort(new_pattern.begin(), new_pattern.end());
+
             enqueue_pattern_if_new(new_pattern);
         }
     }
@@ -260,6 +256,7 @@
         patterns->push_back(pattern);
     }
     assert(pattern_set.size() == patterns->size());
+
 
     if (log.is_at_least_normal()) {
         log << "Found " << sga_patterns.size() << " SGA patterns." << endl;
@@ -308,7 +305,9 @@
     PatternCollection current_patterns(1);
     PatternCollection next_patterns;
     for (size_t i = 0; i < max_pattern_size; ++i) {
-        cout << "Generating patterns of size " << i + 1 << endl;
+        if (log.is_at_least_normal()) {
+            log << "Generating patterns of size " << i + 1 << endl;
+        }
         for (const Pattern &current_pattern : current_patterns) {
             int max_var = -1;
             if (i > 0)
@@ -425,16 +424,8 @@
         "max number of variables per pattern",
         "1",
         Bounds("1", "infinity"));
-<<<<<<< HEAD
     add_pattern_type_option(parser);
-=======
-    parser.add_option<bool>(
-        "only_interesting_patterns",
-        "Only consider the union of two disjoint patterns if the union has "
-        "more information than the individual patterns.",
-        "true");
     add_generator_options_to_parser(parser);
->>>>>>> 4f870652
 
     Options opts = parser.parse();
     if (parser.dry_run())
