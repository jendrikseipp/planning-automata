--- conflicted
+++ resolved
@@ -25,15 +25,10 @@
                                    const vector<FactPair> &pre_pairs,
                                    const vector<FactPair> &eff_pairs,
                                    int cost,
-<<<<<<< HEAD
-                                   const vector<size_t> &hash_multipliers,
+                                   const vector<int> &hash_multipliers,
                                    int concrete_op_id)
     : concrete_op_id(concrete_op_id),
       cost(cost),
-=======
-                                   const vector<int> &hash_multipliers)
-    : cost(cost),
->>>>>>> 55f08fb5
       regression_preconditions(prev_pairs) {
     regression_preconditions.insert(regression_preconditions.end(),
                                     eff_pairs.begin(),
@@ -282,12 +277,7 @@
         match_tree.get_applicable_operator_ids(state_index, applicable_operator_ids);
         for (int op_id : applicable_operator_ids) {
             const AbstractOperator &op = operators[op_id];
-<<<<<<< HEAD
-            size_t hash_effect = op.get_hash_effect();
-            size_t predecessor = state_index + hash_effect;
-=======
             int predecessor = state_index + op.get_hash_effect();
->>>>>>> 55f08fb5
             int alternative_cost = distances[state_index] + op.get_cost();
             if (alternative_cost < distances[predecessor]) {
                 distances[predecessor] = alternative_cost;
@@ -327,14 +317,14 @@
         */
         State initial_state = task_proxy.get_initial_state();
         initial_state.unpack();
-        size_t current_state =
-            hash_index_of_concrete_state(initial_state.get_unpacked_values());
+        int current_state =
+            hash_index(initial_state.get_unpacked_values());
         if (distances[current_state] != numeric_limits<int>::max()) {
             while (!is_goal_state(current_state, abstract_goals, variables)) {
                 int op_id = generating_op_ids[current_state];
                 assert(op_id != -1);
                 const AbstractOperator &op = operators[op_id];
-                size_t successor_state = current_state - op.get_hash_effect();
+                int successor_state = current_state - op.get_hash_effect();
 
                 // Compute equivalent ops
                 vector<OperatorID> cheapest_operators;
@@ -342,7 +332,7 @@
                 match_tree.get_applicable_operator_ids(successor_state, applicable_operator_ids);
                 for (int applicable_op_id : applicable_operator_ids) {
                     const AbstractOperator &applicable_op = operators[applicable_op_id];
-                    size_t predecessor = successor_state + applicable_op.get_hash_effect();
+                    int predecessor = successor_state + applicable_op.get_hash_effect();
                     if (predecessor == current_state && op.get_cost() == applicable_op.get_cost()) {
                         cheapest_operators.emplace_back(applicable_op.get_concrete_op_id());
                     }
@@ -381,13 +371,8 @@
     return true;
 }
 
-<<<<<<< HEAD
-size_t PatternDatabase::hash_index_of_concrete_state(const vector<int> &state) const {
-    size_t index = 0;
-=======
 int PatternDatabase::hash_index(const vector<int> &state) const {
     int index = 0;
->>>>>>> 55f08fb5
     for (size_t i = 0; i < pattern.size(); ++i) {
         index += hash_multipliers[i] * state[pattern[i]];
     }
@@ -403,7 +388,7 @@
 }
 
 int PatternDatabase::get_value(const vector<int> &state) const {
-    return distances[hash_index_of_concrete_state(state)];
+    return distances[hash_index(state)];
 }
 
 int PatternDatabase::get_value_for_hash_index(size_t index) const {
