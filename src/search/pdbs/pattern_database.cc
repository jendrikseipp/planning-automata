#include "pattern_database.h"

#include "match_tree.h"

#include "../algorithms/priority_queues.h"
#include "../task_utils/task_properties.h"
#include "../utils/collections.h"
#include "../utils/logging.h"
#include "../utils/math.h"
#include "../utils/memory.h"
#include "../utils/timer.h"

#include <algorithm>
#include <cassert>
#include <cstdlib>
#include <iostream>
#include <limits>
#include <string>
#include <vector>

using namespace std;

namespace pdbs {
AbstractOperator::AbstractOperator(const vector<FactPair> &prev_pairs,
                                   const vector<FactPair> &pre_pairs,
                                   const vector<FactPair> &eff_pairs,
                                   int cost,
<<<<<<< HEAD
                                   const vector<size_t> &hash_multipliers,
                                   int concrete_operator_id)
    : concrete_operator_id(concrete_operator_id),
      cost(cost),
      regression_preconditions(utils::make_unique_ptr<vector<FactPair>>(prev_pairs)) {
    regression_preconditions->insert(
        regression_preconditions->end(), eff_pairs.begin(), eff_pairs.end());
=======
                                   const vector<size_t> &hash_multipliers)
    : cost(cost),
      regression_preconditions(prev_pairs) {
    regression_preconditions.insert(regression_preconditions.end(),
                                    eff_pairs.begin(),
                                    eff_pairs.end());
>>>>>>> e1e459a0
    // Sort preconditions for MatchTree construction.
    sort(regression_preconditions->begin(), regression_preconditions->end());
    for (size_t i = 1; i < regression_preconditions->size(); ++i) {
        assert((*regression_preconditions)[i].var !=
               (*regression_preconditions)[i - 1].var);
    }
    hash_effect = 0;
    assert(pre_pairs.size() == eff_pairs.size());
    for (size_t i = 0; i < pre_pairs.size(); ++i) {
        int var = pre_pairs[i].var;
        assert(var == eff_pairs[i].var);
        int old_val = eff_pairs[i].value;
        int new_val = pre_pairs[i].value;
        assert(new_val != -1);
        size_t effect = (new_val - old_val) * hash_multipliers[var];
        hash_effect += effect;
    }
}

AbstractOperator::~AbstractOperator() {
}

<<<<<<< HEAD
int AbstractOperator::get_concrete_operator_id() const {
    assert(concrete_operator_id != -1);
    return concrete_operator_id;
}

void AbstractOperator::remove_regression_preconditions() {
    regression_preconditions = nullptr;
}

=======
>>>>>>> e1e459a0
void AbstractOperator::dump(const Pattern &pattern,
                            const VariablesProxy &variables) const {
    cout << "AbstractOperator:" << endl;
    cout << "Regression preconditions:" << endl;
    for (size_t i = 0; i < get_regression_preconditions().size(); ++i) {
        int var_id = get_regression_preconditions()[i].var;
        int val = get_regression_preconditions()[i].value;
        cout << "Variable: " << var_id << " (True name: "
             << variables[pattern[var_id]].get_name()
             << ", Index: " << i << ") Value: " << val << endl;
    }
    cout << "Hash effect:" << hash_effect << endl;
}

PatternDatabase::PatternDatabase(
    const TaskProxy &task_proxy,
    const Pattern &pattern,
    bool dump,
    const vector<int> &operator_costs)
    : pattern(pattern) {
    task_properties::verify_no_axioms(task_proxy);
    task_properties::verify_no_conditional_effects(task_proxy);
    assert(operator_costs.empty() ||
           operator_costs.size() == task_proxy.get_operators().size());
    assert(utils::is_sorted_unique(pattern));

    utils::Timer timer;
    hash_multipliers.reserve(pattern.size());
    num_states = 1;
    for (int pattern_var_id : pattern) {
        hash_multipliers.push_back(num_states);
        VariableProxy var = task_proxy.get_variables()[pattern_var_id];
        if (utils::is_product_within_limit(num_states, var.get_domain_size(),
                                           numeric_limits<int>::max())) {
            num_states *= var.get_domain_size();
        } else {
            cerr << "Given pattern is too large! (Overflow occured): " << endl;
            cerr << pattern << endl;
            utils::exit_with(utils::ExitCode::SEARCH_CRITICAL_ERROR);
        }
    }
    create_pdb(task_proxy, operator_costs);
    if (dump)
        cout << "PDB construction time: " << timer << endl;
}

void PatternDatabase::multiply_out(
    int pos, int cost, vector<FactPair> &prev_pairs,
    vector<FactPair> &pre_pairs,
    vector<FactPair> &eff_pairs,
    const vector<FactPair> &effects_without_pre,
    const VariablesProxy &variables,
    vector<AbstractOperator> &operators) {
    if (pos == static_cast<int>(effects_without_pre.size())) {
        // All effects without precondition have been checked: insert op.
        if (!eff_pairs.empty()) {
            operators.push_back(
                AbstractOperator(prev_pairs, pre_pairs, eff_pairs, cost,
                                 hash_multipliers));
        }
    } else {
        // For each possible value for the current variable, build an
        // abstract operator.
        int var_id = effects_without_pre[pos].var;
        int eff = effects_without_pre[pos].value;
        VariableProxy var = variables[pattern[var_id]];
        for (int i = 0; i < var.get_domain_size(); ++i) {
            if (i != eff) {
                pre_pairs.emplace_back(var_id, i);
                eff_pairs.emplace_back(var_id, eff);
            } else {
                prev_pairs.emplace_back(var_id, i);
            }
            multiply_out(pos + 1, cost, prev_pairs, pre_pairs, eff_pairs,
                         effects_without_pre, variables, operators);
            if (i != eff) {
                pre_pairs.pop_back();
                eff_pairs.pop_back();
            } else {
                prev_pairs.pop_back();
            }
        }
    }
}

void PatternDatabase::build_abstract_operators(
    const OperatorProxy &op, int cost,
    const vector<int> &variable_to_index,
    const VariablesProxy &variables,
    vector<AbstractOperator> &operators) {
    // All variable value pairs that are a prevail condition
    vector<FactPair> prev_pairs;
    // All variable value pairs that are a precondition (value != -1)
    vector<FactPair> pre_pairs;
    // All variable value pairs that are an effect
    vector<FactPair> eff_pairs;
    // All variable value pairs that are a precondition (value = -1)
    vector<FactPair> effects_without_pre;

    size_t num_vars = variables.size();
    vector<bool> has_precond_and_effect_on_var(num_vars, false);
    vector<bool> has_precondition_on_var(num_vars, false);

    for (FactProxy pre : op.get_preconditions())
        has_precondition_on_var[pre.get_variable().get_id()] = true;

    for (EffectProxy eff : op.get_effects()) {
        int var_id = eff.get_fact().get_variable().get_id();
        int pattern_var_id = variable_to_index[var_id];
        int val = eff.get_fact().get_value();
        if (pattern_var_id != -1) {
            if (has_precondition_on_var[var_id]) {
                has_precond_and_effect_on_var[var_id] = true;
                eff_pairs.emplace_back(pattern_var_id, val);
            } else {
                effects_without_pre.emplace_back(pattern_var_id, val);
            }
        }
    }
    for (FactProxy pre : op.get_preconditions()) {
        int var_id = pre.get_variable().get_id();
        int pattern_var_id = variable_to_index[var_id];
        int val = pre.get_value();
        if (pattern_var_id != -1) { // variable occurs in pattern
            if (has_precond_and_effect_on_var[var_id]) {
                pre_pairs.emplace_back(pattern_var_id, val);
            } else {
                prev_pairs.emplace_back(pattern_var_id, val);
            }
        }
    }
    multiply_out(0, cost, prev_pairs, pre_pairs, eff_pairs, effects_without_pre,
                 variables, operators);
}

void PatternDatabase::create_pdb(
    const TaskProxy &task_proxy, const vector<int> &operator_costs) {
    VariablesProxy variables = task_proxy.get_variables();
    vector<int> variable_to_index(variables.size(), -1);
    for (size_t i = 0; i < pattern.size(); ++i) {
        variable_to_index[pattern[i]] = i;
    }

    // compute all abstract operators
    vector<AbstractOperator> operators;
    for (OperatorProxy op : task_proxy.get_operators()) {
        int op_cost;
        if (operator_costs.empty()) {
            op_cost = op.get_cost();
        } else {
            op_cost = operator_costs[op.get_id()];
        }
        build_abstract_operators(
            op, op_cost, variable_to_index, variables, operators);
    }

    // build the match tree
    MatchTree match_tree(task_proxy, pattern, hash_multipliers);
    for (size_t op_id = 0; op_id < operators.size(); ++op_id) {
        const AbstractOperator &op = operators[op_id];
        match_tree.insert(op_id, op.get_regression_preconditions());
    }

    // compute abstract goal var-val pairs
    vector<FactPair> abstract_goals;
    for (FactProxy goal : task_proxy.get_goals()) {
        int var_id = goal.get_variable().get_id();
        int val = goal.get_value();
        if (variable_to_index[var_id] != -1) {
            abstract_goals.emplace_back(variable_to_index[var_id], val);
        }
    }

    distances.reserve(num_states);
    // first implicit entry: priority, second entry: index for an abstract state
    priority_queues::AdaptiveQueue<size_t> pq;

    // initialize queue
    for (size_t state_index = 0; state_index < num_states; ++state_index) {
        if (is_goal_state(state_index, abstract_goals, variables)) {
            pq.push(0, state_index);
            distances.push_back(0);
        } else {
            distances.push_back(numeric_limits<int>::max());
        }
    }

    // Dijkstra loop
    while (!pq.empty()) {
        pair<int, size_t> node = pq.pop();
        int distance = node.first;
        size_t state_index = node.second;
        if (distance > distances[state_index]) {
            continue;
        }

        // regress abstract_state
        vector<int> applicable_operator_ids;
        match_tree.get_applicable_operator_ids(state_index, applicable_operator_ids);
        for (int op_id : applicable_operator_ids) {
            const AbstractOperator &op = operators[op_id];
            size_t predecessor = state_index + op.get_hash_effect();
            int alternative_cost = distances[state_index] + op.get_cost();
            if (alternative_cost < distances[predecessor]) {
                distances[predecessor] = alternative_cost;
                pq.push(alternative_cost, predecessor);
            }
        }
    }
}

bool PatternDatabase::is_goal_state(
    const size_t state_index,
    const vector<FactPair> &abstract_goals,
    const VariablesProxy &variables) const {
    for (const FactPair &abstract_goal : abstract_goals) {
        int pattern_var_id = abstract_goal.var;
        int var_id = pattern[pattern_var_id];
        VariableProxy var = variables[var_id];
        int temp = state_index / hash_multipliers[pattern_var_id];
        int val = temp % var.get_domain_size();
        if (val != abstract_goal.value) {
            return false;
        }
    }
    return true;
}

size_t PatternDatabase::hash_index(const State &state) const {
    size_t index = 0;
    for (size_t i = 0; i < pattern.size(); ++i) {
        index += hash_multipliers[i] * state[pattern[i]].get_value();
    }
    return index;
}

int PatternDatabase::get_value(const State &state) const {
    return distances[hash_index(state)];
}

double PatternDatabase::compute_mean_finite_h() const {
    double sum = 0;
    int size = 0;
    for (size_t i = 0; i < distances.size(); ++i) {
        if (distances[i] != numeric_limits<int>::max()) {
            sum += distances[i];
            ++size;
        }
    }
    if (size == 0) { // All states are dead ends.
        return numeric_limits<double>::infinity();
    } else {
        return sum / size;
    }
}

bool PatternDatabase::is_operator_relevant(const OperatorProxy &op) const {
    for (EffectProxy effect : op.get_effects()) {
        int var_id = effect.get_fact().get_variable().get_id();
        if (binary_search(pattern.begin(), pattern.end(), var_id)) {
            return true;
        }
    }
    return false;
}
}<|MERGE_RESOLUTION|>--- conflicted
+++ resolved
@@ -7,7 +7,6 @@
 #include "../utils/collections.h"
 #include "../utils/logging.h"
 #include "../utils/math.h"
-#include "../utils/memory.h"
 #include "../utils/timer.h"
 
 #include <algorithm>
@@ -25,27 +24,17 @@
                                    const vector<FactPair> &pre_pairs,
                                    const vector<FactPair> &eff_pairs,
                                    int cost,
-<<<<<<< HEAD
-                                   const vector<size_t> &hash_multipliers,
-                                   int concrete_operator_id)
-    : concrete_operator_id(concrete_operator_id),
-      cost(cost),
-      regression_preconditions(utils::make_unique_ptr<vector<FactPair>>(prev_pairs)) {
-    regression_preconditions->insert(
-        regression_preconditions->end(), eff_pairs.begin(), eff_pairs.end());
-=======
                                    const vector<size_t> &hash_multipliers)
     : cost(cost),
       regression_preconditions(prev_pairs) {
     regression_preconditions.insert(regression_preconditions.end(),
                                     eff_pairs.begin(),
                                     eff_pairs.end());
->>>>>>> e1e459a0
     // Sort preconditions for MatchTree construction.
-    sort(regression_preconditions->begin(), regression_preconditions->end());
-    for (size_t i = 1; i < regression_preconditions->size(); ++i) {
-        assert((*regression_preconditions)[i].var !=
-               (*regression_preconditions)[i - 1].var);
+    sort(regression_preconditions.begin(), regression_preconditions.end());
+    for (size_t i = 1; i < regression_preconditions.size(); ++i) {
+        assert(regression_preconditions[i].var !=
+               regression_preconditions[i - 1].var);
     }
     hash_effect = 0;
     assert(pre_pairs.size() == eff_pairs.size());
@@ -63,25 +52,13 @@
 AbstractOperator::~AbstractOperator() {
 }
 
-<<<<<<< HEAD
-int AbstractOperator::get_concrete_operator_id() const {
-    assert(concrete_operator_id != -1);
-    return concrete_operator_id;
-}
-
-void AbstractOperator::remove_regression_preconditions() {
-    regression_preconditions = nullptr;
-}
-
-=======
->>>>>>> e1e459a0
 void AbstractOperator::dump(const Pattern &pattern,
                             const VariablesProxy &variables) const {
     cout << "AbstractOperator:" << endl;
     cout << "Regression preconditions:" << endl;
-    for (size_t i = 0; i < get_regression_preconditions().size(); ++i) {
-        int var_id = get_regression_preconditions()[i].var;
-        int val = get_regression_preconditions()[i].value;
+    for (size_t i = 0; i < regression_preconditions.size(); ++i) {
+        int var_id = regression_preconditions[i].var;
+        int val = regression_preconditions[i].value;
         cout << "Variable: " << var_id << " (True name: "
              << variables[pattern[var_id]].get_name()
              << ", Index: " << i << ") Value: " << val << endl;
