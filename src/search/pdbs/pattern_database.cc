#include "pattern_database.h"

#include "match_tree.h"

#include "../algorithms/priority_queues.h"
#include "../task_utils/task_properties.h"
#include "../utils/collections.h"
#include "../utils/logging.h"
#include "../utils/math.h"
#include "../utils/memory.h"
#include "../utils/timer.h"

#include <algorithm>
#include <cassert>
#include <cstdlib>
#include <iostream>
#include <limits>
#include <string>
#include <vector>

using namespace std;

namespace pdbs {
AbstractOperator::AbstractOperator(const vector<FactPair> &prev_pairs,
                                   const vector<FactPair> &pre_pairs,
                                   const vector<FactPair> &eff_pairs,
                                   int cost,
                                   const vector<size_t> &hash_multipliers,
                                   int concrete_operator_id)
    : concrete_operator_id(concrete_operator_id),
      cost(cost),
<<<<<<< HEAD
      regression_preconditions(prev_pairs) {
    regression_preconditions.insert(regression_preconditions.end(),
                                    eff_pairs.begin(),
                                    eff_pairs.end());
=======
      regression_preconditions(utils::make_unique_ptr<vector<FactPair>>(prev_pairs)) {
    regression_preconditions->insert(
        regression_preconditions->end(), eff_pairs.begin(), eff_pairs.end());
>>>>>>> 3b4fb63c
    // Sort preconditions for MatchTree construction.
    sort(regression_preconditions->begin(), regression_preconditions->end());
    for (size_t i = 1; i < regression_preconditions->size(); ++i) {
        assert((*regression_preconditions)[i].var !=
               (*regression_preconditions)[i - 1].var);
    }
    hash_effect = 0;
    assert(pre_pairs.size() == eff_pairs.size());
    for (size_t i = 0; i < pre_pairs.size(); ++i) {
        int var = pre_pairs[i].var;
        assert(var == eff_pairs[i].var);
        int old_val = eff_pairs[i].value;
        int new_val = pre_pairs[i].value;
        assert(new_val != -1);
        size_t effect = (new_val - old_val) * hash_multipliers[var];
        hash_effect += effect;
    }
}

AbstractOperator::~AbstractOperator() {
}

int AbstractOperator::get_concrete_operator_id() const {
    assert(concrete_operator_id != -1);
    return concrete_operator_id;
}

<<<<<<< HEAD
void AbstractOperator::release_memory() {
    utils::release_vector_memory(regression_preconditions);
=======
void AbstractOperator::remove_regression_preconditions() {
    regression_preconditions = nullptr;
>>>>>>> 3b4fb63c
}

void AbstractOperator::dump(const Pattern &pattern,
                            const VariablesProxy &variables) const {
    cout << "AbstractOperator:" << endl;
    cout << "Regression preconditions:" << endl;
    for (size_t i = 0; i < get_regression_preconditions().size(); ++i) {
        int var_id = get_regression_preconditions()[i].var;
        int val = get_regression_preconditions()[i].value;
        cout << "Variable: " << var_id << " (True name: "
             << variables[pattern[var_id]].get_name()
             << ", Index: " << i << ") Value: " << val << endl;
    }
    cout << "Hash effect:" << hash_effect << endl;
}

PatternDatabase::PatternDatabase(
    const TaskProxy &task_proxy,
    const Pattern &pattern,
    bool dump,
    const vector<int> &operator_costs)
    : pattern(pattern) {
    task_properties::verify_no_axioms(task_proxy);
    task_properties::verify_no_conditional_effects(task_proxy);
    assert(operator_costs.empty() ||
           operator_costs.size() == task_proxy.get_operators().size());
    assert(utils::is_sorted_unique(pattern));

    utils::Timer timer;
    hash_multipliers.reserve(pattern.size());
    num_states = 1;
    for (int pattern_var_id : pattern) {
        hash_multipliers.push_back(num_states);
        VariableProxy var = task_proxy.get_variables()[pattern_var_id];
        if (utils::is_product_within_limit(num_states, var.get_domain_size(),
                                           numeric_limits<int>::max())) {
            num_states *= var.get_domain_size();
        } else {
            cerr << "Given pattern is too large! (Overflow occured): " << endl;
            cerr << pattern << endl;
            utils::exit_with(utils::ExitCode::CRITICAL_ERROR);
        }
    }
    create_pdb(task_proxy, operator_costs);
    if (dump)
        cout << "PDB construction time: " << timer << endl;
}

void PatternDatabase::multiply_out(
    int pos, int cost, vector<FactPair> &prev_pairs,
    vector<FactPair> &pre_pairs,
    vector<FactPair> &eff_pairs,
    const vector<FactPair> &effects_without_pre,
    const VariablesProxy &variables,
    vector<AbstractOperator> &operators) {
    if (pos == static_cast<int>(effects_without_pre.size())) {
        // All effects without precondition have been checked: insert op.
        if (!eff_pairs.empty()) {
            operators.emplace_back(
                prev_pairs, pre_pairs, eff_pairs, cost, hash_multipliers);
        }
    } else {
        // For each possible value for the current variable, build an
        // abstract operator.
        int var_id = effects_without_pre[pos].var;
        int eff = effects_without_pre[pos].value;
        VariableProxy var = variables[pattern[var_id]];
        for (int i = 0; i < var.get_domain_size(); ++i) {
            if (i != eff) {
                pre_pairs.emplace_back(var_id, i);
                eff_pairs.emplace_back(var_id, eff);
            } else {
                prev_pairs.emplace_back(var_id, i);
            }
            multiply_out(pos + 1, cost, prev_pairs, pre_pairs, eff_pairs,
                         effects_without_pre, variables, operators);
            if (i != eff) {
                pre_pairs.pop_back();
                eff_pairs.pop_back();
            } else {
                prev_pairs.pop_back();
            }
        }
    }
}

void PatternDatabase::build_abstract_operators(
    const OperatorProxy &op, int cost,
    const vector<int> &variable_to_index,
    const VariablesProxy &variables,
    vector<AbstractOperator> &operators) {
    // All variable value pairs that are a prevail condition
    vector<FactPair> prev_pairs;
    // All variable value pairs that are a precondition (value != -1)
    vector<FactPair> pre_pairs;
    // All variable value pairs that are an effect
    vector<FactPair> eff_pairs;
    // All variable value pairs that are a precondition (value = -1)
    vector<FactPair> effects_without_pre;

    size_t num_vars = variables.size();
    vector<bool> has_precond_and_effect_on_var(num_vars, false);
    vector<bool> has_precondition_on_var(num_vars, false);

    for (FactProxy pre : op.get_preconditions())
        has_precondition_on_var[pre.get_variable().get_id()] = true;

    for (EffectProxy eff : op.get_effects()) {
        int var_id = eff.get_fact().get_variable().get_id();
        int pattern_var_id = variable_to_index[var_id];
        int val = eff.get_fact().get_value();
        if (pattern_var_id != -1) {
            if (has_precondition_on_var[var_id]) {
                has_precond_and_effect_on_var[var_id] = true;
                eff_pairs.emplace_back(pattern_var_id, val);
            } else {
                effects_without_pre.emplace_back(pattern_var_id, val);
            }
        }
    }
    for (FactProxy pre : op.get_preconditions()) {
        int var_id = pre.get_variable().get_id();
        int pattern_var_id = variable_to_index[var_id];
        int val = pre.get_value();
        if (pattern_var_id != -1) { // variable occurs in pattern
            if (has_precond_and_effect_on_var[var_id]) {
                pre_pairs.emplace_back(pattern_var_id, val);
            } else {
                prev_pairs.emplace_back(pattern_var_id, val);
            }
        }
    }
    multiply_out(0, cost, prev_pairs, pre_pairs, eff_pairs, effects_without_pre,
                 variables, operators);
}

void PatternDatabase::create_pdb(
    const TaskProxy &task_proxy, const vector<int> &operator_costs) {
    VariablesProxy variables = task_proxy.get_variables();
    vector<int> variable_to_index(variables.size(), -1);
    for (size_t i = 0; i < pattern.size(); ++i) {
        variable_to_index[pattern[i]] = i;
    }

    // compute all abstract operators
    vector<AbstractOperator> operators;
    for (OperatorProxy op : task_proxy.get_operators()) {
        int op_cost;
        if (operator_costs.empty()) {
            op_cost = op.get_cost();
        } else {
            op_cost = operator_costs[op.get_id()];
        }
        build_abstract_operators(
            op, op_cost, variable_to_index, variables, operators);
    }

    // build the match tree
    MatchTree match_tree(task_proxy, pattern, hash_multipliers);
    for (const AbstractOperator &op : operators) {
        match_tree.insert(op);
    }

    // compute abstract goal var-val pairs
    vector<FactPair> abstract_goals;
    for (FactProxy goal : task_proxy.get_goals()) {
        int var_id = goal.get_variable().get_id();
        int val = goal.get_value();
        if (variable_to_index[var_id] != -1) {
            abstract_goals.emplace_back(variable_to_index[var_id], val);
        }
    }

    distances.reserve(num_states);
    // first implicit entry: priority, second entry: index for an abstract state
    priority_queues::AdaptiveQueue<size_t> pq;

    // initialize queue
    for (size_t state_index = 0; state_index < num_states; ++state_index) {
        if (is_goal_state(state_index, abstract_goals, variables)) {
            pq.push(0, state_index);
            distances.push_back(0);
        } else {
            distances.push_back(numeric_limits<int>::max());
        }
    }

    // Dijkstra loop
    while (!pq.empty()) {
        pair<int, size_t> node = pq.pop();
        int distance = node.first;
        size_t state_index = node.second;
        if (distance > distances[state_index]) {
            continue;
        }

        // regress abstract_state
        vector<const AbstractOperator *> applicable_operators;
        match_tree.get_applicable_operators(state_index, applicable_operators);
        for (const AbstractOperator *op : applicable_operators) {
            size_t predecessor = state_index + op->get_hash_effect();
            int alternative_cost = distances[state_index] + op->get_cost();
            if (alternative_cost < distances[predecessor]) {
                distances[predecessor] = alternative_cost;
                pq.push(alternative_cost, predecessor);
            }
        }
    }
}

bool PatternDatabase::is_goal_state(
    const size_t state_index,
    const vector<FactPair> &abstract_goals,
    const VariablesProxy &variables) const {
    for (const FactPair &abstract_goal : abstract_goals) {
        int pattern_var_id = abstract_goal.var;
        int var_id = pattern[pattern_var_id];
        VariableProxy var = variables[var_id];
        int temp = state_index / hash_multipliers[pattern_var_id];
        int val = temp % var.get_domain_size();
        if (val != abstract_goal.value) {
            return false;
        }
    }
    return true;
}

size_t PatternDatabase::hash_index(const State &state) const {
    size_t index = 0;
    for (size_t i = 0; i < pattern.size(); ++i) {
        index += hash_multipliers[i] * state[pattern[i]].get_value();
    }
    return index;
}

int PatternDatabase::get_value(const State &state) const {
    return distances[hash_index(state)];
}

double PatternDatabase::compute_mean_finite_h() const {
    double sum = 0;
    int size = 0;
    for (size_t i = 0; i < distances.size(); ++i) {
        if (distances[i] != numeric_limits<int>::max()) {
            sum += distances[i];
            ++size;
        }
    }
    if (size == 0) { // All states are dead ends.
        return numeric_limits<double>::infinity();
    } else {
        return sum / size;
    }
}

bool PatternDatabase::is_operator_relevant(const OperatorProxy &op) const {
    for (EffectProxy effect : op.get_effects()) {
        int var_id = effect.get_fact().get_variable().get_id();
        if (binary_search(pattern.begin(), pattern.end(), var_id)) {
            return true;
        }
    }
    return false;
}
}<|MERGE_RESOLUTION|>--- conflicted
+++ resolved
@@ -29,16 +29,9 @@
                                    int concrete_operator_id)
     : concrete_operator_id(concrete_operator_id),
       cost(cost),
-<<<<<<< HEAD
-      regression_preconditions(prev_pairs) {
-    regression_preconditions.insert(regression_preconditions.end(),
-                                    eff_pairs.begin(),
-                                    eff_pairs.end());
-=======
       regression_preconditions(utils::make_unique_ptr<vector<FactPair>>(prev_pairs)) {
     regression_preconditions->insert(
         regression_preconditions->end(), eff_pairs.begin(), eff_pairs.end());
->>>>>>> 3b4fb63c
     // Sort preconditions for MatchTree construction.
     sort(regression_preconditions->begin(), regression_preconditions->end());
     for (size_t i = 1; i < regression_preconditions->size(); ++i) {
@@ -66,13 +59,8 @@
     return concrete_operator_id;
 }
 
-<<<<<<< HEAD
-void AbstractOperator::release_memory() {
-    utils::release_vector_memory(regression_preconditions);
-=======
 void AbstractOperator::remove_regression_preconditions() {
     regression_preconditions = nullptr;
->>>>>>> 3b4fb63c
 }
 
 void AbstractOperator::dump(const Pattern &pattern,
