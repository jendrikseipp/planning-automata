--- conflicted
+++ resolved
@@ -534,7 +534,6 @@
 }
 
 
-<<<<<<< HEAD
 class PatternCollectionGeneratorSystematicSCPFeature
     : public plugins::TypedFeature<PatternCollectionGenerator, PatternCollectionGeneratorSystematicSCP> {
 public:
@@ -596,6 +595,10 @@
             "saturate",
             "only select patterns useful in saturated cost partitionings",
             "true");
+        add_option<bool>(
+            "create_complete_transition_system",
+            "create explicit transition system (necessary for tasks with conditional effects)",
+            "false");
         add_pattern_type_option(*this);
         add_option<bool>(
             "ignore_useless_patterns",
@@ -615,99 +618,6 @@
         add_generator_options_to_feature(*this);
     }
 };
-=======
-static shared_ptr<PatternCollectionGenerator> _parse(OptionParser &parser) {
-    parser.document_synopsis(
-        "Sys-SCP patterns",
-        "Systematically generate larger (interesting) patterns but only keep "
-        "a pattern if it's useful under a saturated cost partitioning. "
-        "For details, see" + utils::format_conference_reference(
-            {"Jendrik Seipp"},
-            "Pattern Selection for Optimal Classical Planning with Saturated Cost Partitioning",
-            "https://jendrikseipp.com/papers/seipp-ijcai2019.pdf",
-            "Proceedings of the 28th International Joint Conference on "
-            "Artificial Intelligence (IJCAI 2019)",
-            "5621-5627",
-            "IJCAI",
-            "2019"));
-
-    parser.add_option<int>(
-        "max_pattern_size",
-        "maximum number of variables per pattern",
-        "infinity",
-        Bounds("1", "infinity"));
-    parser.add_option<int>(
-        "max_pdb_size",
-        "maximum number of states in a PDB",
-        "2M",
-        Bounds("1", "infinity"));
-    parser.add_option<int>(
-        "max_collection_size",
-        "maximum number of states in the pattern collection",
-        "20M",
-        Bounds("1", "infinity"));
-    parser.add_option<int>(
-        "max_patterns",
-        "maximum number of patterns",
-        "infinity",
-        Bounds("1", "infinity"));
-    parser.add_option<double>(
-        "max_time",
-        "maximum time in seconds for generating patterns",
-        "100",
-        Bounds("0.0", "infinity"));
-    parser.add_option<double>(
-        "max_time_per_restart",
-        "maximum time in seconds for each restart",
-        "10",
-        Bounds("0.0", "infinity"));
-    parser.add_option<int>(
-        "max_evaluations_per_restart",
-        "maximum pattern evaluations per the inner loop",
-        "infinity",
-        Bounds("0", "infinity"));
-    parser.add_option<int>(
-        "max_total_evaluations",
-        "maximum total pattern evaluations",
-        "infinity",
-        Bounds("0", "infinity"));
-    parser.add_option<bool>(
-        "saturate",
-        "only select patterns useful in saturated cost partitionings",
-        "true");
-    parser.add_option<bool>(
-        "create_complete_transition_system",
-        "create explicit transition system (necessary for tasks with conditional effects)",
-        "false");
-    add_pattern_type_option(parser);
-    parser.add_option<bool>(
-        "ignore_useless_patterns",
-        "ignore patterns that induce no transitions with positive finite cost",
-        "false");
-    parser.add_option<bool>(
-        "store_dead_ends",
-        "store dead ends in dead end tree (used to prune the search later)",
-        "true");
-    parser.add_enum_option<PatternOrder>(
-        "order",
-        {"RANDOM", "STATES_UP", "STATES_DOWN", "OPS_UP", "OPS_DOWN", "CG_UP", "CG_DOWN"},
-        "order in which to consider patterns of the same size (based on states "
-        "in projection, active operators or position of the pattern variables "
-        "in the partial ordering of the causal graph)",
-        "CG_DOWN");
-    utils::add_rng_options(parser);
-    add_generator_options_to_parser(parser);
-
-    Options opts = parser.parse();
-    if (parser.help_mode())
-        return nullptr;
-
-    if (parser.dry_run())
-        return nullptr;
-
-    return make_shared<PatternCollectionGeneratorSystematicSCP>(opts);
-}
->>>>>>> 169de77c
 
 static plugins::FeaturePlugin<PatternCollectionGeneratorSystematicSCPFeature> _plugin;
 
