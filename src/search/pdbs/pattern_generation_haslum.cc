#include "pattern_generation_haslum.h"

#include "canonical_pdbs_heuristic.h"
#include "pdb_heuristic.h"

#include "../globals.h"
#include "../legacy_causal_graph.h"
#include "../operator.h"
#include "../option_parser.h"
#include "../plugin.h"
#include "../rng.h"
#include "../state.h"
#include "../state_registry.h"
#include "../successor_generator.h"
#include "../timer.h"
#include "../utilities.h"

#include <algorithm>
#include <cassert>
#include <cmath>
#include <cstdlib>
#include <string>
#include <vector>

using namespace std;

PatternGenerationHaslum::PatternGenerationHaslum(const Options &opts)
    : pdb_max_size(opts.get<int>("pdb_max_size")),
      collection_max_size(opts.get<int>("collection_max_size")),
      num_samples(opts.get<int>("num_samples")),
      min_improvement(opts.get<int>("min_improvement")),
      cost_type(OperatorCost(opts.get<int>("cost_type"))) {
    Timer timer;
    initialize();
    cout << "Pattern generation (Haslum et al.) time: " << timer << endl;
}

PatternGenerationHaslum::~PatternGenerationHaslum() {
}

void PatternGenerationHaslum::generate_candidate_patterns(const vector<int> &pattern,
                                                          vector<vector<int> > &candidate_patterns) {
    int current_size = current_heuristic->get_size();
    for (size_t i = 0; i < pattern.size(); ++i) {
        // causally relevant variables for current variable from pattern
        vector<int> rel_vars = g_legacy_causal_graph->get_predecessors(pattern[i]);
        sort(rel_vars.begin(), rel_vars.end());
        vector<int> relevant_vars;
        // make sure we only use relevant variables which are not already included in pattern
        set_difference(rel_vars.begin(), rel_vars.end(), pattern.begin(), pattern.end(), back_inserter(relevant_vars));
        for (size_t j = 0; j < relevant_vars.size(); ++j) {
            // test against overflow and pdb_max_size
            if (current_size <= pdb_max_size / g_variable_domain[relevant_vars[j]]) {
                // current_size * g_variable_domain[relevant_vars[j]] <= pdb_max_size
                vector<int> new_pattern(pattern);
                new_pattern.push_back(relevant_vars[j]);
                sort(new_pattern.begin(), new_pattern.end());
                candidate_patterns.push_back(new_pattern);
            } else {
                // [commented out the message because it might be too verbose]
                // cout << "ignoring new pattern as candidate because it is too large" << endl;
                num_rejected += 1;
            }
        }
    }
}

void PatternGenerationHaslum::sample_states(vector<State> &samples, double average_operator_cost) {
    State initial_state = g_initial_state();
    current_heuristic->evaluate(initial_state);
    assert(!current_heuristic->is_dead_end());

    int h = current_heuristic->get_heuristic();
    int n;
    if (h == 0) {
        n = 10;
    } else {
        // Convert heuristic value into an approximate number of actions
        // (does nothing on unit-cost problems).
        // average_operator_cost cannot equal 0, as in this case, all operators
        // must have costs of 0 and in this case the if-clause triggers.
        int solution_steps_estimate = int((h / average_operator_cost) + 0.5);
        n = 4 * solution_steps_estimate;
    }
    double p = 0.5;
    // The expected walk length is np = 2 * estimated number of solution steps.
    // (We multiply by 2 because the heuristic is underestimating.)

    samples.reserve(num_samples);
    for (int i = 0; i < num_samples; ++i) {
        // calculate length of random walk accoring to a binomial distribution
        int length = 0;
        for (int j = 0; j < n; ++j) {
            double random = g_rng(); // [0..1)
            if (random < p)
                ++length;
        }

        // random walk of length length
        State current_state(initial_state);
        for (int j = 0; j < length; ++j) {
            vector<const Operator *> applicable_ops;
            g_successor_generator->generate_applicable_ops(current_state, applicable_ops);
            // if there are no applicable operators --> do not walk further
            if (applicable_ops.empty()) {
                break;
            } else {
                int random = g_rng.next(applicable_ops.size()); // [0..applicable_os.size())
                assert(applicable_ops[random]->is_applicable(current_state));
                // TODO for now, we only generate registered successors. This is a temporary state that
<<<<<<< HEAD
                // should should not necessarily be registered in the global registry.
                current_state = g_state_registry->get_successor_state(current_state, *applicable_ops[random]);
=======
                // should should not necessarily be registered in the global registry: see issue386.
                current_state = State::construct_registered_successor(current_state, *applicable_ops[random]);
>>>>>>> 1e0ed309
                // if current state is dead-end, then restart with initial state
                current_heuristic->evaluate(current_state);
                if (current_heuristic->is_dead_end())
                    current_state = initial_state;
            }
        }
        // last state of the random walk is used as sample
        samples.push_back(current_state);
    }
}

bool PatternGenerationHaslum::is_heuristic_improved(PDBHeuristic *pdb_heuristic,
                                                    const State &sample) {
    pdb_heuristic->evaluate(sample);
    if (pdb_heuristic->is_dead_end()) {
        return true;
    }
    int h_pattern = pdb_heuristic->get_heuristic(); // h-value of the new pattern
    vector<vector<PDBHeuristic *> > max_additive_subsets;
    current_heuristic->get_max_additive_subsets(pdb_heuristic->get_pattern(), max_additive_subsets);
    current_heuristic->evaluate(sample);
    int h_collection = current_heuristic->get_heuristic(); // h-value of the current collection heuristic
    for (size_t k = 0; k < max_additive_subsets.size(); ++k) { // for each max additive subset...
        int h_subset = 0;
        for (size_t l = 0; l < max_additive_subsets[k].size(); ++l) { // ...calculate its h-value
            max_additive_subsets[k][l]->evaluate(sample);
            assert(!max_additive_subsets[k][l]->is_dead_end());
            h_subset += max_additive_subsets[k][l]->get_heuristic();
        }
        if (h_pattern + h_subset > h_collection) {
            // return true if one max additive subest is found for which the condition is met
            return true;
        }
    }
    return false;
}

void PatternGenerationHaslum::hill_climbing(double average_operator_cost,
                                            vector<vector<int> > &initial_candidate_patterns) {
    Timer timer;
    // stores all candidate patterns generated so far in order to avoid duplicates
    set<vector<int> > generated_patterns;
    // new_candidates is the set of new pattern candidates from the last call to generate_candidate_patterns
    vector<vector<int> > &new_candidates = initial_candidate_patterns;
    // all candidate patterns are converted into pdbs once and stored
    vector<PDBHeuristic *> candidate_pdbs;
    int num_iterations = 0;
    size_t max_pdb_size = 0;
    num_rejected = 0;
    State initial_state = g_initial_state();
    while (true) {
        num_iterations += 1;
        cout << "current collection size is " << current_heuristic->get_size() << endl;
        current_heuristic->evaluate(initial_state);
        cout << "current initial h value: ";
        if (current_heuristic->is_dead_end()) {
            cout << "infinite => stopping hill-climbing" << endl;
            break;
        } else {
            cout << current_heuristic->get_heuristic() << endl;
        }

        vector<State> samples;
        sample_states(samples, average_operator_cost);

        // For the new candidate patterns check whether they already have been candidates before and
        // thus already a PDB has been created an inserted into candidate_pdbs.
        for (size_t i = 0; i < new_candidates.size(); ++i) {
            if (generated_patterns.count(new_candidates[i]) == 0) {
                Options opts;
                opts.set<int>("cost_type", cost_type);
                opts.set<vector<int> >("pattern", new_candidates[i]);
                candidate_pdbs.push_back(new PDBHeuristic(opts, false));
                max_pdb_size = max(max_pdb_size,
                                   candidate_pdbs.back()->get_size());
                generated_patterns.insert(new_candidates[i]);
            }
        }

        // TODO: The original implementation by Haslum et al. uses astar to compute h values for
        // the sample states only instead of generating all PDBs.
        int improvement = 0; // best improvement (= hightest count) for a pattern so far
        int best_pdb_index = 0;

        // Iterate over all candidates and search for the best improving pattern/pdb
        for (size_t i = 0; i < candidate_pdbs.size(); ++i) {
            PDBHeuristic *pdb_heuristic = candidate_pdbs[i];
            if (pdb_heuristic == 0) { // candidate pattern is too large
                continue;
            }
            // If a candidate's size added to the current collection's size exceeds the maximum
            // collection size, then delete the PDB and let the PDB's entry point to a null reference
            if (current_heuristic->get_size() + pdb_heuristic->get_size() > collection_max_size) {
                delete pdb_heuristic;
                candidate_pdbs[i] = 0;
                continue;
            }

            // Calculate the "counting approximation" for all sample states: count the number of
            // samples for which the current pattern collection heuristic would be improved
            // if the new pattern was included into it.
            // TODO: The original implementation by Haslum et al. uses m/t as a statistical
            // confidence intervall to stop the astar-search (which they use, see above) earlier.
            int count = 0;
            for (size_t j = 0; j < samples.size(); ++j) {
                if (is_heuristic_improved(pdb_heuristic, samples[j]))
                    ++count;
            }
            if (count > improvement) {
                improvement = count;
                best_pdb_index = i;
            }
            if (count > 0) {
                cout << "pattern: " << candidate_pdbs[i]->get_pattern()
                     << " - improvement: " << count << endl;
            }
        }
        if (improvement < min_improvement) { // end hill climbing algorithm
            // Note that using dominance pruning during hill-climbing could lead to
            // fewer discovered patterns and pattern collections.
            // A dominated pattern (collection) might no longer be dominated
            // after more patterns are added.
            current_heuristic->dominance_pruning();
            cout << "iPDB: iterations = " << num_iterations << endl;
            cout << "iPDB: num_patterns = "
                 << current_heuristic->get_pattern_databases().size() << endl;
            cout << "iPDB: size = " << current_heuristic->get_size() << endl;
            cout << "iPDB: improvement = " << improvement << endl;
            cout << "iPDB: generated = " << generated_patterns.size() << endl;
            cout << "iPDB: rejected = " << num_rejected << endl;
            cout << "iPDB: max_pdb_size = " << max_pdb_size << endl;
            break;
        }

        // add the best pattern to the CanonicalPDBsHeuristic
        const vector<int> &best_pattern = candidate_pdbs[best_pdb_index]->get_pattern();
        cout << "found a better pattern with improvement " << improvement << endl;
        cout << "pattern: " << best_pattern << endl;
        current_heuristic->add_pattern(best_pattern);

        // clear current new_candidates and get successors for next iteration
        new_candidates.clear();
        generate_candidate_patterns(best_pattern, new_candidates);

        // remove from candidate_pdbs the added PDB
        delete candidate_pdbs[best_pdb_index];
        candidate_pdbs[best_pdb_index] = 0;

        cout << "Hill-climbing time so far: " << timer << endl;
    }

    // delete all created PDB-pointer
    for (size_t i = 0; i < candidate_pdbs.size(); ++i) {
        delete candidate_pdbs[i];
    }
}

void PatternGenerationHaslum::initialize() {
    // calculate average operator costs
    double average_operator_cost = 0;
    for (size_t i = 0; i < g_operators.size(); ++i) {
        average_operator_cost += get_adjusted_action_cost(g_operators[i], cost_type);
    }
    average_operator_cost /= g_operators.size();
    cout << "Average operator cost: " << average_operator_cost << endl;

    // initial collection: a pdb for each goal variable
    vector<vector<int> > initial_pattern_collection;
    for (size_t i = 0; i < g_goal.size(); ++i) {
        initial_pattern_collection.push_back(vector<int>(1, g_goal[i].first));
    }
    Options opts;
    opts.set<int>("cost_type", cost_type);
    opts.set<vector<vector<int> > >("patterns", initial_pattern_collection);
    current_heuristic = new CanonicalPDBsHeuristic(opts);
    State initial_state = g_initial_state();
    current_heuristic->evaluate(initial_state);
    if (current_heuristic->is_dead_end())
        return;

    // initial candidate patterns, computed separately for each pattern from the initial collection
    vector<vector<int> > initial_candidate_patterns;
    for (size_t i = 0; i < current_heuristic->get_pattern_databases().size(); ++i) {
        const vector<int> &current_pattern = current_heuristic->get_pattern_databases()[i]->get_pattern();
        generate_candidate_patterns(current_pattern, initial_candidate_patterns);
    }
    // remove duplicates in the candidate list
    sort(initial_candidate_patterns.begin(), initial_candidate_patterns.end());
    initial_candidate_patterns.erase(unique(initial_candidate_patterns.begin(),
                                            initial_candidate_patterns.end()),
                                     initial_candidate_patterns.end());
    cout << "done calculating initial pattern collection and candidate patterns for the search" << endl;

    // call to this method modifies initial_candidate_patterns (contains the new_candidates
    // after each call to generate_candidate_patterns)
    hill_climbing(average_operator_cost, initial_candidate_patterns);
}

static Heuristic *_parse(OptionParser &parser) {
    parser.document_synopsis(
        "iPDB",
        "the pattern selection procedure by Haslum et al. (AAAI 2007); "
        "see also Sievers et al. (SoCS 2012) for implementation notes");
    parser.add_option<int>("pdb_max_size",
                           "max number of states per pdb", "2000000");
    parser.add_option<int>("collection_max_size",
                           "max number of states for collection", "20000000");
    parser.add_option<int>("num_samples", "number of samples", "1000");
    parser.add_option<int>("min_improvement",
                           "minimum improvement while hill climbing", "10");

    Heuristic::add_options_to_parser(parser);
    Options opts = parser.parse();
    if (parser.help_mode())
        return 0;

    if (opts.get<int>("pdb_max_size") < 1)
        parser.error("size per pdb must be at least 1");
    if (opts.get<int>("collection_max_size") < 1)
        parser.error("total pdb collection size must be at least 1");
    if (opts.get<int>("min_improvement") < 1)
        parser.error("minimum improvement must be at least 1");
    if (opts.get<int>("min_improvement") > opts.get<int>("num_samples"))
        parser.error("minimum improvement must not be higher than number of samples");

    if (parser.dry_run())
        return 0;

    PatternGenerationHaslum pgh(opts);
    return pgh.get_pattern_collection_heuristic();
}

static Plugin<Heuristic> _plugin("ipdb", _parse);<|MERGE_RESOLUTION|>--- conflicted
+++ resolved
@@ -108,13 +108,8 @@
                 int random = g_rng.next(applicable_ops.size()); // [0..applicable_os.size())
                 assert(applicable_ops[random]->is_applicable(current_state));
                 // TODO for now, we only generate registered successors. This is a temporary state that
-<<<<<<< HEAD
-                // should should not necessarily be registered in the global registry.
+                // should should not necessarily be registered in the global registry: see issue386.
                 current_state = g_state_registry->get_successor_state(current_state, *applicable_ops[random]);
-=======
-                // should should not necessarily be registered in the global registry: see issue386.
-                current_state = State::construct_registered_successor(current_state, *applicable_ops[random]);
->>>>>>> 1e0ed309
                 // if current state is dead-end, then restart with initial state
                 current_heuristic->evaluate(current_state);
                 if (current_heuristic->is_dead_end())
