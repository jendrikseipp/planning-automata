#ifndef EVALUATOR_H
#define EVALUATOR_H

#include "evaluation_result.h"

#include <set>

class EvaluationContext;
class GlobalState;

class Evaluator {
    const std::string description;
    const bool use_for_reporting_minima;
    const bool use_for_boosting;
    const bool use_for_counting_evaluations;

public:
    Evaluator(
        const std::string &description = "<none>",
        bool use_for_reporting_minima = false,
        bool use_for_boosting = false,
        bool use_for_counting_evaluations = false);
    virtual ~Evaluator() = default;

    /*
      dead_ends_are_reliable should return true if the evaluator is
      "safe", i.e., infinite estimates can be trusted.

      The default implementation returns true.
    */
    virtual bool dead_ends_are_reliable() const;

    /*
      get_path_dependent_evaluators should insert all path-dependent evaluators
      that this evaluator directly or indirectly depends on into the result set,
      including itself if necessary.

      TODO: We wanted to get rid of this at some point, and perhaps we
      still should try to do that. Currently, the only legitimate use
      for this seems to be to call "notify_state_transition" on all heuristics.
      (There is also one "illegitimate" use, the remaining reference
      to heuristics[0] in EagerSearch.)
    */
    virtual void get_path_dependent_evaluators(
        std::set<Evaluator *> &evals) = 0;


    virtual void notify_initial_state(const GlobalState & /*initial_state*/) {
    }

    virtual void notify_state_transition(
        const GlobalState & /*parent_state*/,
        OperatorID /*op_id*/,
        const GlobalState & /*state*/) {
    }

    /*
      compute_result should compute the estimate and possibly
      preferred operators for the given evaluation context and return
      them as an EvaluationResult instance.

      It should not add the result to the evaluation context -- this
      is done automatically elsewhere.

      The passed-in evaluation context is not const because this
      evaluator might depend on other evaluators, in which case their
      results will be stored in the evaluation context as a side
      effect (to make sure they are only computed once).

      TODO: We should make sure that evaluators don't directly call
      compute_result for their subevaluators, as this could circumvent
      the caching mechanism provided by the EvaluationContext. The
      compute_result method should only be called by
      EvaluationContext. We need to think of a clean way to achieve
      this.
    */
    virtual EvaluationResult compute_result(
        EvaluationContext &eval_context) = 0;

    void report_value_for_initial_state(const EvaluationResult &result) const;
    void report_new_minimum_value(const EvaluationResult &result) const;

    const std::string &get_description() const;
    bool is_used_for_reporting_minima() const;
    bool is_used_for_boosting() const;
    bool is_used_for_counting_evaluations() const;
<<<<<<< HEAD

    virtual void print_statistics() const {}
=======
>>>>>>> 5afc966d
};

#endif<|MERGE_RESOLUTION|>--- conflicted
+++ resolved
@@ -84,11 +84,8 @@
     bool is_used_for_reporting_minima() const;
     bool is_used_for_boosting() const;
     bool is_used_for_counting_evaluations() const;
-<<<<<<< HEAD
 
     virtual void print_statistics() const {}
-=======
->>>>>>> 5afc966d
 };
 
 #endif