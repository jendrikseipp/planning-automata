# -*- coding: utf-8 -*-

import glob
import math
import optparse
import os
import os.path
import resource
import signal
import subprocess
import sys


DEFAULT_TIMEOUT = 1800
# On maia the python process that runs this module reserves about 128MB of
# virtual memory. To make it reserve less space, it is necessary to lower the
# soft limit for virtual memory before the process is started. This is done in
# the "downward" wrapper script. In order not to reach the external memory limit
# during a planner run, we don't allow the planner to use the reserved memory.
BYTES_FOR_PYTHON = 50 * 1024 * 1024

# Exit codes.
EXIT_PLAN_FOUND = 0
EXIT_CRITICAL_ERROR = 1
EXIT_INPUT_ERROR = 2
EXIT_UNSUPPORTED = 3
EXIT_UNSOLVABLE = 4
EXIT_UNSOLVED_INCOMPLETE = 5
EXIT_OUT_OF_MEMORY = 6
EXIT_TIMEOUT = 7
EXIT_TIMEOUT_AND_MEMORY = 8
EXIT_SIGXCPU = -signal.SIGXCPU

EXPECTED_EXITCODES = set([
    EXIT_PLAN_FOUND, EXIT_UNSOLVABLE, EXIT_UNSOLVED_INCOMPLETE,
    EXIT_OUT_OF_MEMORY, EXIT_TIMEOUT])


def parse_args():
    parser = optparse.OptionParser()
    parser.add_option("--plan-file", default="sas_plan",
                      help="Filename for the found plans (default: %default)")
    return parser.parse_args()

def safe_unlink(filename):
    try:
        os.unlink(filename)
    except EnvironmentError:
        pass

def set_limit(kind, soft, hard):
    try:
        resource.setrlimit(kind, (soft, hard))
    except (OSError, ValueError), err:
        # This can happen if the limit has already been set externally.
        sys.stderr.write("Limit for %s could not be set to %s (%s). "
                         "Previous limit: %s\n" %
                         (kind, (soft, hard), err, resource.getrlimit(kind)))

def adapt_search(args, search_cost_type, heuristic_cost_type, plan_file):
    g_bound = "infinity"
    plan_no = 0
    try:
        for line in open("plan_numbers_and_cost"):
            plan_no += 1
            g_bound = int(line.split()[1])
    except IOError:
        pass
    for index, arg in enumerate(args):
        if arg == "--heuristic":
            heuristic_config = args[index + 1]
            heuristic_config = heuristic_config.replace("H_COST_TYPE",
                               str(heuristic_cost_type))
            args[index + 1] = heuristic_config
        elif arg == "--search":
            search_config = args[index + 1]
            if search_config.startswith("iterated"):
                if not "plan_counter=PLANCOUNTER" in search_config:
                    raise ValueError("When using iterated search, we must add "
                                     "the option plan_counter=PLANCOUNTER")
                curr_plan_file = plan_file
            else:
                curr_plan_file = "%s.%d" % (plan_file, plan_no + 1)
            search_config = search_config.replace("BOUND", str(g_bound))
            search_config = search_config.replace("PLANCOUNTER", str(plan_no))
            search_config = search_config.replace("H_COST_TYPE",
                               str(heuristic_cost_type))
            search_config = search_config.replace("S_COST_TYPE",
                               str(search_cost_type))
            args[index + 1] = search_config
            break
    print "g bound: %s" % g_bound
    print "next plan number: %d" % (plan_no + 1)
    return curr_plan_file

def run_search(planner, args, sas_file, plan_file, timeout=None, memory=None):
    complete_args = [planner] + args + ["--plan-file", plan_file]
    print "args: %s" % complete_args
    print "timeout: %.2f" % timeout
    sys.stdout.flush()

    def set_limits():
        if timeout is not None:
            # Don't try to raise the hard limit.
            _, external_hard_limit = resource.getrlimit(resource.RLIMIT_CPU)
            hard_limit = min(int(math.ceil(timeout)) + 1, external_hard_limit)
            # Soft limit reached --> SIGXCPU.
            # Hard limit reached --> SIGKILL.
            set_limit(resource.RLIMIT_CPU, hard_limit - 1, hard_limit)
        if memory is not None:
            # Memory in Bytes
            set_limit(resource.RLIMIT_AS, memory, memory)

<<<<<<< HEAD
    returncode = subprocess.call(complete_args, stdin=open("output"),
=======
    returncode = subprocess.call(complete_args, stdin=open(sas_file),
>>>>>>> 937846f3
                                 preexec_fn=set_limits)
    print "returncode:", returncode
    print
    return returncode

def determine_timeout(remaining_time_at_start, configs, pos):
    remaining_time = remaining_time_at_start - sum(os.times()[:4])
    relative_time = configs[pos][0]
    print "remaining time: %s" % remaining_time
    remaining_relative_time = sum(config[0] for config in configs[pos:])
    print "config %d: relative time %d, remaining %d" % (
        pos, relative_time, remaining_relative_time)
    # For the last config we have relative_time == remaining_relative_time, so
    # we use all of the remaining time at the end.
    run_timeout = remaining_time * relative_time / remaining_relative_time
    return run_timeout

def get_plan_files(plan_file):
    # If *plan_file* is "sas_plan", we want to match "sas_plan" and "sas_plan.x".
    return glob.glob("%s*" % plan_file)

def _generate_exitcode(exitcodes):
    print "Exit codes:", exitcodes
    exitcodes = set(exitcodes)
    if EXIT_SIGXCPU in exitcodes:
        exitcodes.remove(EXIT_SIGXCPU)
        exitcodes.add(EXIT_TIMEOUT)
    unexpected_codes = exitcodes - EXPECTED_EXITCODES
    if unexpected_codes:
        print "Error: Unexpected exit codes:", list(unexpected_codes)
        return EXIT_CRITICAL_ERROR
    for code in [EXIT_PLAN_FOUND, EXIT_UNSOLVABLE, EXIT_UNSOLVED_INCOMPLETE]:
        if code in exitcodes:
            return code
    for code in [EXIT_OUT_OF_MEMORY, EXIT_TIMEOUT]:
        if exitcodes == set([code]):
            return code
    if exitcodes == set([EXIT_OUT_OF_MEMORY, EXIT_TIMEOUT]):
        return EXIT_TIMEOUT_AND_MEMORY
    print "Error: Unhandled exit codes:", exitcodes
    return EXIT_CRITICAL_ERROR

def run(configs, optimal=True, final_config=None, final_config_builder=None,
        timeout=None):
    options, extra_args = parse_args()
    plan_file = options.plan_file

    # Time limits are either positive values in seconds or -1 (unlimited).
    soft_time_limit, hard_time_limit = resource.getrlimit(resource.RLIMIT_CPU)
    print 'External time limit:', hard_time_limit
    if (hard_time_limit >= 0 and timeout is not None and
        timeout != hard_time_limit):
        sys.stderr.write("The externally set timeout (%d) differs from the one "
                         "in the portfolio file (%d). Is this expected?\n" %
                         (hard_time_limit, timeout))
    # Prefer limits in the order: externally set, from portfolio file, default.
    if hard_time_limit >= 0:
        timeout = hard_time_limit
    elif timeout is None:
        sys.stderr.write("No timeout has been set for the portfolio so we take "
                         "the default of %ds.\n" % DEFAULT_TIMEOUT)
        timeout = DEFAULT_TIMEOUT
    print 'Internal time limit:', timeout

    # Memory limits are either positive values in Bytes or -1 (unlimited).
    soft_mem_limit, hard_mem_limit = resource.getrlimit(resource.RLIMIT_AS)
    print 'External memory limit:', hard_mem_limit
    memory = hard_mem_limit - BYTES_FOR_PYTHON
    # Do not limit memory if the previous limit was very low or unlimited.
    if memory < 0:
        memory = None
    print 'Internal memory limit:', memory

    assert len(extra_args) == 3, extra_args
    sas_file = extra_args.pop(0)
    assert extra_args[0] in ["unit", "nonunit"], extra_args
    unitcost = extra_args.pop(0)
    assert extra_args[0][-1] in ["1", "2", "4"], extra_args
    planner = extra_args.pop(0)

    safe_unlink("plan_numbers_and_cost")

    remaining_time_at_start = float(timeout)
    try:
        for line in open("elapsed.time"):
            if line.strip():
                remaining_time_at_start -= float(line)
    except EnvironmentError:
        print "WARNING! elapsed_time not found -- assuming full time available."

    print "remaining time at start: %s" % remaining_time_at_start

    if optimal:
<<<<<<< HEAD
        exitcodes = run_opt(configs, planner, plan_file, remaining_time_at_start,
                            memory)
    else:
        exitcodes = run_sat(configs, unitcost, planner, plan_file, final_config,
                            final_config_builder, remaining_time_at_start, memory)
    sys.exit(_generate_exitcode(exitcodes))
=======
        run_opt(configs, planner, sas_file, plan_file, remaining_time_at_start,
                memory)
    else:
        run_sat(configs, unitcost, planner, sas_file, plan_file, final_config,
                final_config_builder, remaining_time_at_start, memory)

    if get_plan_files(plan_file):
        # We found at least one plan.
        sys.exit(0)
    sys.exit(1)
>>>>>>> 937846f3

def run_sat(configs, unitcost, planner, sas_file, plan_file, final_config,
            final_config_builder, remaining_time_at_start, memory):
    exitcodes = []
    heuristic_cost_type = 1
    search_cost_type = 1
    changed_cost_types = False
    while True:
        for pos, (relative_time, args) in enumerate(configs):
            args = list(args)
            curr_plan_file = adapt_search(args, search_cost_type,
                                          heuristic_cost_type, plan_file)
            run_timeout = determine_timeout(remaining_time_at_start,
                                            configs, pos)
            if run_timeout <= 0:
<<<<<<< HEAD
                return exitcodes
            exitcode = run_search(planner, args, curr_plan_file, run_timeout,
                                  memory)
            exitcodes.append(exitcode)
            if exitcode == EXIT_UNSOLVABLE:
                return exitcodes
=======
                return
            run_search(planner, args, sas_file, curr_plan_file, run_timeout,
                       memory)
>>>>>>> 937846f3

            if exitcode == EXIT_PLAN_FOUND:
                # found a plan in last run
                if not changed_cost_types and unitcost != "unit":
                    # switch to real cost and repeat last run
                    changed_cost_types = True
                    search_cost_type = 0
                    heuristic_cost_type = 2
                    # TODO: refactor: thou shalt not copy code!
                    args = list(configs[pos][1])
                    curr_plan_file = adapt_search(args, search_cost_type,
                                                heuristic_cost_type, plan_file)
                    run_timeout = determine_timeout(remaining_time_at_start,
                                                    configs, pos)
<<<<<<< HEAD
                    exitcode = run_search(planner, args, curr_plan_file, run_timeout,
                                          memory)
                    exitcodes.append(exitcode)
                    if exitcode == EXIT_UNSOLVABLE:
                        return exitcodes
=======
                    run_search(planner, args, sas_file, curr_plan_file,
                               run_timeout, memory)
>>>>>>> 937846f3
                if final_config_builder:
                    # abort scheduled portfolio and start final config
                    args = list(configs[pos][1])
                    final_config = final_config_builder(args)
                    break

        if final_config:
            break

    final_config = list(final_config)
    curr_plan_file = adapt_search(final_config, search_cost_type,
                                  heuristic_cost_type, plan_file)
    timeout = remaining_time_at_start - sum(os.times()[:4])
    if timeout > 0:
<<<<<<< HEAD
        exitcode = run_search(planner, final_config, curr_plan_file, timeout,
                              memory)
        exitcodes.append(exitcode)
    return exitcodes

def run_opt(configs, planner, plan_file, remaining_time_at_start, memory):
    exitcodes = []
    for pos, (relative_time, args) in enumerate(configs):
        timeout = determine_timeout(remaining_time_at_start, configs, pos)
        exitcode = run_search(planner, args, plan_file, timeout, memory)
        exitcodes.append(exitcode)
=======
        run_search(planner, final_config, sas_file, curr_plan_file, timeout,
                   memory)

def run_opt(configs, planner, sas_file, plan_file, remaining_time_at_start,
            memory):
    for pos, (relative_time, args) in enumerate(configs):
        timeout = determine_timeout(remaining_time_at_start, configs, pos)
        run_search(planner, args, sas_file, plan_file, timeout, memory)
>>>>>>> 937846f3

        if exitcode in [EXIT_PLAN_FOUND, EXIT_UNSOLVABLE]:
            break
    return exitcodes<|MERGE_RESOLUTION|>--- conflicted
+++ resolved
@@ -111,11 +111,7 @@
             # Memory in Bytes
             set_limit(resource.RLIMIT_AS, memory, memory)
 
-<<<<<<< HEAD
-    returncode = subprocess.call(complete_args, stdin=open("output"),
-=======
     returncode = subprocess.call(complete_args, stdin=open(sas_file),
->>>>>>> 937846f3
                                  preexec_fn=set_limits)
     print "returncode:", returncode
     print
@@ -209,25 +205,13 @@
     print "remaining time at start: %s" % remaining_time_at_start
 
     if optimal:
-<<<<<<< HEAD
-        exitcodes = run_opt(configs, planner, plan_file, remaining_time_at_start,
-                            memory)
+        exitcodes = run_opt(configs, planner, sas_file, plan_file,
+                            remaining_time_at_start, memory)
     else:
-        exitcodes = run_sat(configs, unitcost, planner, plan_file, final_config,
-                            final_config_builder, remaining_time_at_start, memory)
+        exitcodes = run_sat(configs, unitcost, planner, sas_file, plan_file,
+                            final_config, final_config_builder,
+                            remaining_time_at_start, memory)
     sys.exit(_generate_exitcode(exitcodes))
-=======
-        run_opt(configs, planner, sas_file, plan_file, remaining_time_at_start,
-                memory)
-    else:
-        run_sat(configs, unitcost, planner, sas_file, plan_file, final_config,
-                final_config_builder, remaining_time_at_start, memory)
-
-    if get_plan_files(plan_file):
-        # We found at least one plan.
-        sys.exit(0)
-    sys.exit(1)
->>>>>>> 937846f3
 
 def run_sat(configs, unitcost, planner, sas_file, plan_file, final_config,
             final_config_builder, remaining_time_at_start, memory):
@@ -243,18 +227,12 @@
             run_timeout = determine_timeout(remaining_time_at_start,
                                             configs, pos)
             if run_timeout <= 0:
-<<<<<<< HEAD
                 return exitcodes
-            exitcode = run_search(planner, args, curr_plan_file, run_timeout,
-                                  memory)
+            exitcode = run_search(planner, args, sas_file, curr_plan_file,
+                                  run_timeout, memory)
             exitcodes.append(exitcode)
             if exitcode == EXIT_UNSOLVABLE:
                 return exitcodes
-=======
-                return
-            run_search(planner, args, sas_file, curr_plan_file, run_timeout,
-                       memory)
->>>>>>> 937846f3
 
             if exitcode == EXIT_PLAN_FOUND:
                 # found a plan in last run
@@ -269,16 +247,11 @@
                                                 heuristic_cost_type, plan_file)
                     run_timeout = determine_timeout(remaining_time_at_start,
                                                     configs, pos)
-<<<<<<< HEAD
-                    exitcode = run_search(planner, args, curr_plan_file, run_timeout,
-                                          memory)
+                    exitcode = run_search(planner, args, sas_file, curr_plan_file,
+                                          run_timeout, memory)
                     exitcodes.append(exitcode)
                     if exitcode == EXIT_UNSOLVABLE:
                         return exitcodes
-=======
-                    run_search(planner, args, sas_file, curr_plan_file,
-                               run_timeout, memory)
->>>>>>> 937846f3
                 if final_config_builder:
                     # abort scheduled portfolio and start final config
                     args = list(configs[pos][1])
@@ -293,28 +266,18 @@
                                   heuristic_cost_type, plan_file)
     timeout = remaining_time_at_start - sum(os.times()[:4])
     if timeout > 0:
-<<<<<<< HEAD
-        exitcode = run_search(planner, final_config, curr_plan_file, timeout,
-                              memory)
+        exitcode = run_search(planner, final_config, sas_file, curr_plan_file,
+                              timeout, memory)
         exitcodes.append(exitcode)
     return exitcodes
 
-def run_opt(configs, planner, plan_file, remaining_time_at_start, memory):
+def run_opt(configs, planner, sas_file, plan_file, remaining_time_at_start,
+            memory):
     exitcodes = []
     for pos, (relative_time, args) in enumerate(configs):
         timeout = determine_timeout(remaining_time_at_start, configs, pos)
-        exitcode = run_search(planner, args, plan_file, timeout, memory)
+        exitcode = run_search(planner, args, sas_file, plan_file, timeout, memory)
         exitcodes.append(exitcode)
-=======
-        run_search(planner, final_config, sas_file, curr_plan_file, timeout,
-                   memory)
-
-def run_opt(configs, planner, sas_file, plan_file, remaining_time_at_start,
-            memory):
-    for pos, (relative_time, args) in enumerate(configs):
-        timeout = determine_timeout(remaining_time_at_start, configs, pos)
-        run_search(planner, args, sas_file, plan_file, timeout, memory)
->>>>>>> 937846f3
 
         if exitcode in [EXIT_PLAN_FOUND, EXIT_UNSOLVABLE]:
             break
