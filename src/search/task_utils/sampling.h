--- conflicted
+++ resolved
@@ -48,12 +48,8 @@
     */
     State sample_state(
         int init_h,
-<<<<<<< HEAD
-        const DeadEndDetector &is_dead_end = [] (const State &) {return false;
-=======
         const DeadEndDetector &is_dead_end = [] (const State &) {
             return false;
->>>>>>> 66a2ca62
         }) const;
 };
 }
