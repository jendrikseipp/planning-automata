def configs_optimal_core():
    return {
        # A*
        "astar_blind": [
            "--search",
            "astar(blind())"],
        "astar_h2": [
            "--search",
            "astar(hm(2))"],
        "astar_ipdb": [
            "--search",
            "astar(ipdb())"],
        "bjolp": [
            "--evaluator",
            "lmc=landmark_cost_partitioning(lm_merged([lm_rhw(),lm_hm(m=1)]))",
            "--search",
            "astar(lmc,lazy_evaluator=lmc)"],
        "astar_lmcut": [
            "--search",
            "astar(lmcut())"],
        "astar_hmax": [
            "--search",
            "astar(hmax())"],
        "astar_merge_and_shrink_rl_fh": [
            "--search",
            "astar(merge_and_shrink("
            "merge_strategy=merge_precomputed("
            "merge_tree=linear(variable_order=reverse_level)),"
            "shrink_strategy=shrink_fh(),"
            "label_reduction=exact(before_shrinking=false,"
            "before_merging=true),max_states=50000,verbosity=silent))"],
        "astar_merge_and_shrink_dfp_bisim": [
            "--search",
            "astar(merge_and_shrink(merge_strategy=merge_stateless("
            "merge_selector=score_based_filtering(scoring_functions=["
            "goal_relevance(),dfp(),total_order("
            "atomic_ts_order=reverse_level,product_ts_order=new_to_old,"
            "atomic_before_product=false)])),"
            "shrink_strategy=shrink_bisimulation(greedy=false),"
            "label_reduction=exact(before_shrinking=true,"
            "before_merging=false),max_states=50000,"
            "threshold_before_merge=1,verbosity=silent))"],
        "astar_merge_and_shrink_dfp_greedy_bisim": [
            "--search",
            "astar(merge_and_shrink(merge_strategy=merge_stateless("
            "merge_selector=score_based_filtering(scoring_functions=["
            "goal_relevance(),dfp(),total_order("
            "atomic_ts_order=reverse_level,product_ts_order=new_to_old,"
            "atomic_before_product=false)])),"
            "shrink_strategy=shrink_bisimulation("
            "greedy=true),"
            "label_reduction=exact(before_shrinking=true,"
            "before_merging=false),max_states=infinity,"
            "threshold_before_merge=1,verbosity=silent))"],
        "blind-sss-simple": [
            "--search",
            "astar(blind(), pruning=stubborn_sets_simple())"],
        "blind-sss-ec": [
            "--search", "astar(blind(), pruning=stubborn_sets_ec())"],
        "blind-atom-centric-sss": [
            "--search", "astar(blind(), pruning=atom_centric_stubborn_sets())"],
    }


def configs_satisficing_core():
    return {
        # A*
        "astar_goalcount": [
            "--search",
            "astar(goalcount())"],
        # eager greedy
        "eager_greedy_ff": [
            "--search",
            "let(h,ff(),eager_greedy([h],preferred=[h]))"],
        "eager_greedy_add": [
            "--search",
            "let(h,add(),eager_greedy([h],preferred=[h]))"],
        "eager_greedy_cg": [
            "--search",
            "let(h,cg(),eager_greedy([h],preferred=[h]))"],
        "eager_greedy_cea": [
            "--search",
            "let(h,cea(),eager_greedy([h],preferred=[h]))"],
        # lazy greedy
        "lazy_greedy_ff": [
            "--search",
            "let(h,ff(),lazy_greedy([h],preferred=[h]))"],
        "lazy_greedy_add": [
            "--search",
            "let(h,add(),lazy_greedy([h],preferred=[h]))"],
        "lazy_greedy_cg": [
            "--search",
            "let(h,cg(),lazy_greedy([h],preferred=[h]))"],
        # LAMA first
        "lama-first": [
            "--search",
            "let(hlm,landmark_sum(lm_factory=lm_reasonable_orders_hps(lm_rhw()),transform=adapt_costs(one),pref=false),"
            "let(hff,ff(transform=adapt_costs(one)),"
            "lazy_greedy([hff,hlm],preferred=[hff,hlm],"
            "cost_type=one,reopen_closed=false)))"],
        "lama-first-typed": [
            "--search",
            "let(hlm,landmark_sum(lm_factory=lm_reasonable_orders_hps(lm_rhw()),transform=adapt_costs(one),pref=false),"
            "let(hff,ff(transform=adapt_costs(one)),"
            "lazy(alt([single(hff), single(hff, pref_only=true),"
            "single(hlm), single(hlm, pref_only=true), type_based([hff, g()])], boost=1000),"
            "preferred=[hff,hlm], cost_type=one, reopen_closed=false, randomize_successors=true,"
            "preferred_successors_first=false)))"],
    }


def _get_landmark_config(**kwargs):
    options = ", ".join(f"{key}={value}" for key, value in sorted(kwargs.items()))
    return [
        "--evaluator",
        f"lmc=lmcount(lm_merged([lm_rhw(),lm_hm(m=1)]), admissible=true, {options})",
        "--search",
        "astar(lmc,lazy_evaluator=lmc)"]


def configs_optimal_extended():
    return {
        "astar_cegar": [
            "--search",
            "astar(cegar())"],
        "pdb": [
            "--search",
            "astar(pdb())"],
        "scp_single_order": [
            "--search",
            """astar(scp([
                projections(systematic(2)), projections(hillclimbing(max_time=100)), cartesian()],
                max_time=infinity, max_optimization_time=1, max_orders=1,
                diversify=false, orders=greedy_orders()))"""],
        "scp_dynamic_order": [
            "--search",
            """astar(scp([
                projections(systematic(2))],
                max_time=infinity, max_optimization_time=0, max_orders=1,
                diversify=false, orders=dynamic_greedy_orders()))"""],
        "scp_random_order": [
            "--search",
            """astar(scp([
                projections(systematic(2))],
                max_time=infinity, max_optimization_time=0, max_orders=1,
                diversify=false, orders=random_orders()))"""],
        "scp_online": [
            "--search",
            """astar(scp_online([
                projections(systematic(2))],
                interval=10))"""],
        "scp_online_sys_scp": [
            "--search",
            """astar(scp_online([
                projections(sys_scp(max_time=0.5))],
                interval=10))"""],
        "max_over_abstractions": [
            "--search",
            """astar(maximize([
                projections(systematic(2))]))"""],
        "canonical_heuristic_over_abstractions": [
            "--search",
            """astar(canonical_heuristic([projections(systematic(2))]))"""],
        "ucp": [
            "--search",
            """astar(ucp([projections(systematic(2))]))"""],
        "oucp": [
            "--search",
            """astar(ucp(
                [projections(systematic(2))], opportunistic=true, max_orders=1))"""],
        "gzocp": [
            "--search",
            """astar(gzocp(
                [projections(systematic(2))], max_orders=1))"""],
        "lm_ucp":
            _get_landmark_config(cost_partitioning="suboptimal", greedy=False, reuse_costs=False),
        "lm_can": _get_landmark_config(cost_partitioning="canonical"),
        "lm_oucp":
            _get_landmark_config(cost_partitioning="suboptimal", greedy=False, reuse_costs=True, scoring_function="min_stolen_costs"),
        "lm_gzocp":
            _get_landmark_config(cost_partitioning="suboptimal", greedy=True, reuse_costs=False, scoring_function="max_heuristic"),
        "lm_scp":
            _get_landmark_config(cost_partitioning="suboptimal", greedy=True, reuse_costs=True, scoring_function="max_heuristic_per_stolen_costs"),
        "idastar": ["--search", "idastar(blind(cache_estimates=false))"],
    }


def configs_satisficing_extended():
    return {
        # eager greedy
        "eager_greedy_alt_ff_cg": [
            "--search",
            "let(hff,ff(),let(hcg,cg(),eager_greedy([hff,hcg],preferred=[hff,hcg])))"],
        "eager_greedy_ff_no_pref": [
            "--search",
            "eager_greedy([ff()])"],
        # lazy greedy
        "lazy_greedy_alt_cea_cg": [
            "--search",
            "let(hcea,cea(), let(hcg, cg(), lazy_greedy([hcea,hcg],preferred=[hcea,hcg])))"],
        "lazy_greedy_ff_no_pref": [
            "--search",
            "lazy_greedy([ff()])"],
        "lazy_greedy_cea": [
            "--search",
            "let(h,cea(),lazy_greedy([h],preferred=[h]))"],
        # lazy wA*
        "lazy_wa3_ff": [
            "--search",
            "let(h,ff(),lazy_wastar([h],w=3,preferred=[h]))"],
        # eager wA*
        "eager_wa3_cg": [
            "--search",
            "let(h,cg(),eager(single(sum([g(),weight(h,3)])),preferred=[h]))"],
        # ehc
        "ehc_ff": [
            "--search",
            "ehc(ff())"],
        # iterated
        "iterated_wa_ff": [
            "--search",
            "let(h,ff(),iterated([lazy_wastar([h],w=10), lazy_wastar([h],w=5), lazy_wastar([h],w=3),"
            "lazy_wastar([h],w=2), lazy_wastar([h],w=1)]))"],
        # pareto open list
        "pareto_ff": [
            "--search",
<<<<<<< HEAD
            "eager(pareto([sum([g(), h]), h]), reopen_closed=true,"
            "f_eval=sum([g(), h]))"],
        "brfs": ["--search", "brfs()"],
        "dfs": ["--search", "dfs()"],
        "iw": ["--search", "iw(2)"],
=======
            "let(h,ff(),eager(pareto([sum([g(), h]), h]), reopen_closed=true,"
            "f_eval=sum([g(), h])))"],
>>>>>>> fc711c78
    }


def configs_optimal_lp(lp_solver="cplex"):
    return {
        "divpot": ["--search", f"astar(diverse_potentials(lpsolver={lp_solver}))"],
        "seq+lmcut": ["--search", f"astar(operatorcounting([state_equation_constraints(), lmcut_constraints()], lpsolver={lp_solver}))"],
        "ocp": [
            "--search",
            f"""astar(ocp([projections(systematic(2))], lpsolver={lp_solver}))"""],
        "pho": [
            "--search",
            f"""astar(operatorcounting([pho_abstraction_constraints(
                [projections(systematic(2))], saturated=false)], lpsolver={lp_solver}))"""],
        "spho": [
            "--search",
            f"""astar(operatorcounting([pho_abstraction_constraints(
                [projections(systematic(2))], saturated=true)], lpsolver={lp_solver}))"""],
        "spho_offline": [
            "--search",
            """astar(pho([projections(systematic(2))], saturated=true, max_orders=1))"""],
        "lm_ocp": _get_landmark_config(cost_partitioning="optimal", lpsolver=lp_solver),
        "lm_pho": _get_landmark_config(cost_partitioning="pho", lpsolver=lp_solver),
    }


def default_configs_optimal(core=True, extended=True):
    configs = {}
    if core:
        configs.update(configs_optimal_core())
    if extended:
        configs.update(configs_optimal_extended())
    return configs


def default_configs_satisficing(core=True, extended=True):
    configs = {}
    if core:
        configs.update(configs_satisficing_core())
    if extended:
        configs.update(configs_satisficing_extended())
    return configs<|MERGE_RESOLUTION|>--- conflicted
+++ resolved
@@ -112,10 +112,9 @@
 def _get_landmark_config(**kwargs):
     options = ", ".join(f"{key}={value}" for key, value in sorted(kwargs.items()))
     return [
-        "--evaluator",
-        f"lmc=lmcount(lm_merged([lm_rhw(),lm_hm(m=1)]), admissible=true, {options})",
         "--search",
-        "astar(lmc,lazy_evaluator=lmc)"]
+        f"let(hlm, landmark_cost_partitioning(lm_merged([lm_rhw(),lm_hm(m=1)]), {options}),"
+        "astar(hlm,lazy_evaluator=hlm))"]
 
 
 def configs_optimal_extended():
@@ -224,16 +223,11 @@
         # pareto open list
         "pareto_ff": [
             "--search",
-<<<<<<< HEAD
-            "eager(pareto([sum([g(), h]), h]), reopen_closed=true,"
-            "f_eval=sum([g(), h]))"],
+            "let(h,ff(),eager(pareto([sum([g(), h]), h]), reopen_closed=true,"
+            "f_eval=sum([g(), h])))"],
         "brfs": ["--search", "brfs()"],
         "dfs": ["--search", "dfs()"],
         "iw": ["--search", "iw(2)"],
-=======
-            "let(h,ff(),eager(pareto([sum([g(), h]), h]), reopen_closed=true,"
-            "f_eval=sum([g(), h])))"],
->>>>>>> fc711c78
     }
 
 
