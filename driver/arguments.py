import argparse
import os.path
import re
import sys

from . import aliases
from . import returncodes
from . import util


DESCRIPTION = """Fast Downward driver script.

Input files can be either a PDDL problem file (with an optional PDDL domain
file), in which case the driver runs both planner components (translate and
search), or a SAS+ translator output file, in which case the driver runs just
the search component. You can override this default behaviour by selecting
components manually with the flags below. The first component to be run
determines the required input files:

--translate: [DOMAIN] PROBLEM
--search: TRANSLATE_OUTPUT

Arguments given before the specified input files are interpreted by the driver
script ("driver options"). Arguments given after the input files are passed on
to the planner components ("component options"). In exceptional cases where no
input files are needed, use "--" to separate driver from component options. In
even more exceptional cases where input files begin with "--", use "--" to
separate driver options from input files and also to separate input files from
component options.

By default, component options are passed to the search component. Use
"--translate-options" or "--search-options" within the component options to
override the default for the following options, until overridden again. (See
below for examples.)"""

LIMITS_HELP = """You can limit the time or memory for individual components
or the whole planner. The effective limit for each component is the minimum
of the component, overall, external soft, and external hard limits.

Limits are given in seconds or MiB. You can change the unit by using the
suffixes s, m, h and K, M, G.

By default, all limits are inactive. Only external limits (e.g. set with
ulimit) are respected.

Portfolios require that a time limit is in effect. Portfolio configurations
that exceed their time or memory limit are aborted, and the next
configuration is run."""

EXAMPLE_PORTFOLIO = os.path.relpath(
    aliases.PORTFOLIOS["seq-opt-fdss-1"], start=util.REPO_ROOT_DIR)

EXAMPLES = [
    ("Translate and find a plan with A* + LM-Cut:",
     ["misc/tests/benchmarks/gripper/prob01.pddl",
      "--search", '"astar(lmcut())"']),
    ("Translate and run no search:",
     ["--translate",
      "misc/tests/benchmarks/gripper/prob01.pddl"]),
    ("Run predefined configuration (LAMA-2011) on translated task:",
     ["--alias", "seq-sat-lama-2011", "output.sas"]),
    ("Run a portfolio on a translated task:",
     ["--portfolio", EXAMPLE_PORTFOLIO,
      "--search-time-limit", "30m", "output.sas"]),
    ("Run the search component in debug mode (with assertions enabled) "
     "and validate the resulting plan:",
     ["--debug", "output.sas", "--search", '"astar(ipdb())"']),
    ("Pass options to translator and search components:",
     ["misc/tests/benchmarks/gripper/prob01.pddl",
      "--translate-options", "--full-encoding",
      "--search-options", "--search", '"astar(lmcut())"']),
    ("Find a plan and validate it:",
     ["--validate",
      "misc/tests/benchmarks/gripper/prob01.pddl",
      "--search", '"astar(cegar())"']),
]

EPILOG = """component options:
  --translate-options OPTION1 OPTION2 ...
  --search-options OPTION1 OPTION2 ...
                        pass OPTION1 OPTION2 ... to specified planner component
                        (default: pass component options to search)

Examples:

%s
""" % "\n\n".join("%s\n%s" % (desc, " ".join([os.path.basename(sys.argv[0])] + parameters)) for desc, parameters in EXAMPLES)

COMPONENTS_PLUS_OVERALL = ["translate", "search", "validate", "overall"]
DEFAULT_SAS_FILE = "output.sas"


"""
Function to emulate the behavior of ArgumentParser.error, but with our
custom exit codes instead of 2.
"""
def print_usage_and_exit_with_driver_input_error(parser, msg):
    parser.print_usage()
    returncodes.exit_with_driver_input_error("{}: error: {}".format(os.path.basename(sys.argv[0]), msg))


class RawHelpFormatter(argparse.HelpFormatter):
    """Preserve newlines and spacing."""
    def _fill_text(self, text, width, indent):
        return ''.join([indent + line for line in text.splitlines(True)])

    def _format_args(self, action, default_metavar):
        """Show explicit help for remaining args instead of "..."."""
        if action.nargs == argparse.REMAINDER:
            return "INPUT_FILE1 [INPUT_FILE2] [COMPONENT_OPTION ...]"
        else:
            return argparse.HelpFormatter._format_args(self, action, default_metavar)


def _rindex(seq, element):
    """Like list.index, but gives the index of the *last* occurrence."""
    seq = list(reversed(seq))
    reversed_index = seq.index(element)
    return len(seq) - 1 - reversed_index


def _split_off_filenames(planner_args):
    """Given the list of arguments to be passed on to the planner
    components, split it into a prefix of filenames and a suffix of
    options. Returns a pair (filenames, options).

    If a "--" separator is present, the last such separator serves as
    the border between filenames and options. The separator itself is
    not returned. (This implies that "--" can be a filename, but never
    an option to a planner component.)

    If no such separator is present, the first argument that begins
    with "-" and consists of at least two characters starts the list
    of options, and all previous arguments are filenames."""

    if "--" in planner_args:
        separator_pos = _rindex(planner_args, "--")
        num_filenames = separator_pos
        del planner_args[separator_pos]
    else:
        num_filenames = 0
        for arg in planner_args:
            # We treat "-" by itself as a filename because by common
            # convention it denotes stdin or stdout, and we might want
            # to support this later.
            if arg.startswith("-") and arg != "-":
                break
            num_filenames += 1
    return planner_args[:num_filenames], planner_args[num_filenames:]


def _split_planner_args(parser, args):
    """Partition args.planner_args, the list of arguments for the
    planner components, into args.filenames, args.translate_options
    and args.search_options. Modifies args directly and removes the original
    args.planner_args list."""

    args.filenames, options = _split_off_filenames(args.planner_args)

    args.translate_options = []
    args.search_options = []

    curr_options = args.search_options
    for option in options:
        if option == "--translate-options":
            curr_options = args.translate_options
        elif option == "--search-options":
            curr_options = args.search_options
        else:
            curr_options.append(option)


def _check_mutex_args(parser, args, required=False):
    for pos, (name1, is_specified1) in enumerate(args):
        for name2, is_specified2 in args[pos + 1:]:
            if is_specified1 and is_specified2:
                print_usage_and_exit_with_driver_input_error(
                    parser, "cannot combine %s with %s" % (name1, name2))
    if required and not any(is_specified for _, is_specified in args):
        print_usage_and_exit_with_driver_input_error(
            parser, "exactly one of {%s} has to be specified" %
            ", ".join(name for name, _ in args))


def _looks_like_search_input(filename):
    with open(filename) as input_file:
        first_line = next(input_file, "").rstrip()
    return first_line == "begin_version"


def _set_components_automatically(parser, args):
    """Guess which planner components to run based on the specified
    filenames and set args.components accordingly. Currently
    implements some simple heuristics:

    1. If there is exactly one input file and it looks like a
       Fast-Downward-generated file, run search only.
    2. Otherwise, run all components."""

    if len(args.filenames) == 1 and _looks_like_search_input(args.filenames[0]):
        args.components = ["search"]
    else:
        args.components = ["translate", "search"]


def _set_components_and_inputs(parser, args):
    """Set args.components to the planner components to be run and set
    args.translate_inputs and args.search_input to the correct input
    filenames.

    Rules:
    1. If any --run-xxx option is specified, then the union
       of the specified components is run.
    2. If nothing is specified, use automatic rules. See
       separate function."""

    args.components = []
    if args.translate or args.run_all:
        args.components.append("translate")
    if args.search or args.run_all:
        args.components.append("search")

    if not args.components:
        _set_components_automatically(parser, args)

    # We implicitly activate validation in debug mode. However, for
    # validation we need the PDDL input files and a plan, therefore both
    # components must be active.
    if args.validate or (args.debug and len(args.components) == 2):
        args.components.append("validate")

    args.translate_inputs = []

    assert args.components
    first = args.components[0]
    num_files = len(args.filenames)
    # When passing --help to any of the components (or -h to the
    # translator), we don't require input filenames and silently
    # swallow any that are provided. This is undocumented to avoid
    # cluttering the driver's --help output.
    if first == "translate":
        if "--help" in args.translate_options or "-h" in args.translate_options:
            args.translate_inputs = []
        elif num_files == 1:
            task_file, = args.filenames
            domain_file = util.find_domain_filename(task_file)
            args.translate_inputs = [domain_file, task_file]
        elif num_files == 2:
            args.translate_inputs = args.filenames
        else:
            print_usage_and_exit_with_driver_input_error(
                parser, "translator needs one or two input files")
    elif first == "search":
        if "--help" in args.search_options:
            args.search_input = None
        elif num_files == 1:
            args.search_input, = args.filenames
        else:
            print_usage_and_exit_with_driver_input_error(
                parser, "search needs exactly one input file")
    else:
        assert False, first


def _set_translator_output_options(parser, args):
    if any("--sas-file" in opt for opt in args.translate_options):
        print_usage_and_exit_with_driver_input_error(
            parser, "Cannot pass the \"--sas-file\" option to translate.py from the "
                    "fast-downward.py script. Pass it directly to fast-downward.py instead.")

    args.search_input = args.sas_file
    args.translate_options += ["--sas-file", args.search_input]


def _get_time_limit_in_seconds(limit, parser):
    match = re.match(r"^(\d+)(s|m|h)?$", limit, flags=re.I)
    if not match:
        print_usage_and_exit_with_driver_input_error(parser, "malformed time limit parameter: {}".format(limit))
    time = int(match.group(1))
    suffix = match.group(2)
    if suffix is not None:
        suffix = suffix.lower()
    if suffix == "m":
        time *= 60
    elif suffix == "h":
        time *= 3600
    return time


def _get_memory_limit_in_bytes(limit, parser):
    match = re.match(r"^(\d+)(k|m|g)?$", limit, flags=re.I)
    if not match:
        print_usage_and_exit_with_driver_input_error(parser, "malformed memory limit parameter: {}".format(limit))
    memory = int(match.group(1))
    suffix = match.group(2)
    if suffix is not None:
        suffix = suffix.lower()
    if suffix == "k":
        memory *= 1024
    elif suffix is None or suffix == "m":
        memory *= 1024 * 1024
    elif suffix == "g":
        memory *= 1024 * 1024 * 1024
    return memory


def set_time_limit_in_seconds(parser, args, component):
    param = component + "_time_limit"
    limit = getattr(args, param)
    if limit is not None:
        setattr(args, param, _get_time_limit_in_seconds(limit, parser))


def set_memory_limit_in_bytes(parser, args, component):
    param = component + "_memory_limit"
    limit = getattr(args, param)
    if limit is not None:
        setattr(args, param, _get_memory_limit_in_bytes(limit, parser))


def _convert_limits_to_ints(parser, args):
    for component in COMPONENTS_PLUS_OVERALL:
        set_time_limit_in_seconds(parser, args, component)
        set_memory_limit_in_bytes(parser, args, component)


def parse_args():
    parser = argparse.ArgumentParser(
        description=DESCRIPTION, epilog=EPILOG,
        formatter_class=RawHelpFormatter,
        add_help=False)

    help_options = parser.add_argument_group(
        title=("driver options that show information and exit "
               "(don't run planner)"))
    # We manually add the help option because we want to control
    # how it is grouped in the output.
    help_options.add_argument(
        "-h", "--help",
        action="help", default=argparse.SUPPRESS,
        help="show this help message and exit")
    help_options.add_argument(
        "-v", "--version", action="store_true",
        help="print version number and exit")
    help_options.add_argument(
        "--show-aliases", action="store_true",
        help="show the known aliases (see --alias) and exit")

    components = parser.add_argument_group(
        title=("driver options selecting the planner components to be run\n"
               "(may select several; default: auto-select based on input file(s))"))
    components.add_argument(
        "--run-all", action="store_true",
        help="run all components of the planner")
    components.add_argument(
        "--translate", action="store_true",
        help="run translator component")
    components.add_argument(
        "--search", action="store_true",
        help="run search component")

    limits = parser.add_argument_group(
        title="time and memory limits", description=LIMITS_HELP)
    for component in COMPONENTS_PLUS_OVERALL:
        limits.add_argument("--{}-time-limit".format(component))
        limits.add_argument("--{}-memory-limit".format(component))

    driver_other = parser.add_argument_group(
        title="other driver options")
    driver_other.add_argument(
        "--alias",
        help="run a config with an alias (e.g. seq-sat-lama-2011)")
    driver_other.add_argument(
        "--build",
        help="BUILD can be a predefined build name like release "
            "(default) and debug, a custom build name, or the path to "
            "a directory holding the planner binaries. The driver "
            "first looks for the planner binaries under 'BUILD'. If "
            "this path does not exist, it tries the directory "
            "'<repo>/builds/BUILD/bin', where the build script creates "
            "them by default.")
    driver_other.add_argument(
        "--debug", action="store_true",
        help="alias for --build=debug --validate")
    driver_other.add_argument(
        "--transform-task",
        help='path to or name of external program that transforms output.sas (e.g. h2-mutexes)')
    driver_other.add_argument(
<<<<<<< HEAD
        "--transform-task-options",
        help='comma-separated list of key-value option pairs for task transformation (e.g. h2_time_limit,10)')
    driver_other.add_argument(
=======
>>>>>>> a15975e7
        "--validate", action="store_true",
        help='validate plans (implied by --debug); needs "validate" (VAL) on PATH')
    driver_other.add_argument(
        "--log-level", choices=["debug", "info", "warning"],
        default="info",
        help="set log level (most verbose: debug; least verbose: warning; default: %(default)s)")

    driver_other.add_argument(
        "--plan-file", metavar="FILE", default="sas_plan",
        help="write plan(s) to FILE (default: %(default)s; anytime configurations append .1, .2, ...)")

    driver_other.add_argument(
        "--sas-file", metavar="FILE",
        help="intermediate file for storing the translator output "
            "(implies --keep-sas-file, default: {})".format(DEFAULT_SAS_FILE))
    driver_other.add_argument(
        "--keep-sas-file", action="store_true",
        help="keep translator output file (implied by --sas-file, default: "
            "delete file if translator and search component are active)")

    driver_other.add_argument(
        "--portfolio", metavar="FILE",
        help="run a portfolio specified in FILE")
    driver_other.add_argument(
        "--portfolio-bound", metavar="VALUE", default=None, type=int,
        help="exclusive bound on plan costs (only supported for satisficing portfolios)")
    driver_other.add_argument(
        "--portfolio-single-plan", action="store_true",
        help="abort satisficing portfolio after finding the first plan")

    driver_other.add_argument(
        "--cleanup", action="store_true",
        help="clean up temporary files (translator output and plan files) and exit")

    parser.add_argument(
        "planner_args", nargs=argparse.REMAINDER,
        help="file names and options passed on to planner components")

    # Using argparse.REMAINDER relies on the fact that the first
    # argument that doesn't belong to the driver doesn't look like an
    # option, i.e., doesn't start with "-". This is usually satisfied
    # because the argument is a filename; in exceptional cases, "--"
    # can be used as an explicit separator. For example, "./fast-downward.py --
    # --help" passes "--help" to the search code.

    args = parser.parse_args()

    if args.sas_file:
        args.keep_sas_file = True
    else:
        args.sas_file = DEFAULT_SAS_FILE

    if args.build and args.debug:
        print_usage_and_exit_with_driver_input_error(
            parser, "The option --debug is an alias for --build=debug "
                     "--validate. Do no specify both --debug and --build.")
    if not args.build:
        if args.debug:
            args.build = "debug"
        else:
            args.build = "release"

    _split_planner_args(parser, args)

    _check_mutex_args(parser, [
            ("--alias", args.alias is not None),
            ("--portfolio", args.portfolio is not None),
            ("options for search component", bool(args.search_options))])

    _set_translator_output_options(parser, args)

    _convert_limits_to_ints(parser, args)

    if args.alias:
        try:
            aliases.set_options_for_alias(args.alias, args)
        except KeyError:
            print_usage_and_exit_with_driver_input_error(
                parser, "unknown alias: %r" % args.alias)

    if args.portfolio_bound is not None and not args.portfolio:
        print_usage_and_exit_with_driver_input_error(
            parser, "--portfolio-bound may only be used for portfolios.")
    if args.portfolio_bound is not None and args.portfolio_bound < 0:
        print_usage_and_exit_with_driver_input_error(
            parser, "--portfolio-bound must not be negative.")
    if args.portfolio_single_plan and not args.portfolio:
        print_usage_and_exit_with_driver_input_error(
            parser, "--portfolio-single-plan may only be used for portfolios.")

    if not args.version and not args.show_aliases and not args.cleanup:
        _set_components_and_inputs(parser, args)
        if "translate" not in args.components or "search" not in args.components:
            args.keep_sas_file = True

    return args<|MERGE_RESOLUTION|>--- conflicted
+++ resolved
@@ -386,12 +386,9 @@
         "--transform-task",
         help='path to or name of external program that transforms output.sas (e.g. h2-mutexes)')
     driver_other.add_argument(
-<<<<<<< HEAD
         "--transform-task-options",
         help='comma-separated list of key-value option pairs for task transformation (e.g. h2_time_limit,10)')
     driver_other.add_argument(
-=======
->>>>>>> a15975e7
         "--validate", action="store_true",
         help='validate plans (implied by --debug); needs "validate" (VAL) on PATH')
     driver_other.add_argument(
